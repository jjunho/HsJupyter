# Haskell build artifacts
dist/
dist-*
dist-newstyle/
.stack-work/
.cabal-sandbox/
cabal-dev
cabal.project.local
cabal.project.local~
cabal.sandbox.config
.ghc.environment.*
.ghci
.ghci-tmp/
.HTF/
.hpc
.hsenv

# Haskell compiled files
*.hi
*.o
*.chi
*.chs.h
*.dyn_o
*.dyn_hi
*.hie
*.eventlog
*.prof
*.aux
*.hp

# IDE files
.vs/
.idea/
.vscode/
*.iml
.mypy_cache/

# Temporary files
.tmp/
*.tmp
*.swp
*.swo
*.bak
*~

# Python artifacts (for demo scripts)
node_modules/
tmp/
scripts/demo/__pycache__/
*.pyc
__pycache__/
*.egg-info/
.venv/
.pytest_cache/
.cache/

<<<<<<< HEAD
# Jupyter notebook checkpoints
.ipynb_checkpoints/
*.ipynb_checkpoints/

=======
>>>>>>> 75199d1f
# Test artifacts
coverage/
.coverage

# Logs and runtime files
*.log
*.pid

# OS-specific files
.DS_Store
Thumbs.db

# Environment and secrets
.env*
*.key
*.crt
secrets/

# Debug/dump files
all.txt
<<<<<<< HEAD
docs.txt
=======
docs.txt

.local/
.ipynb_checkpoints/

.claude/commands
>>>>>>> 75199d1f
<|MERGE_RESOLUTION|>--- conflicted
+++ resolved
@@ -54,13 +54,6 @@
 .pytest_cache/
 .cache/
 
-<<<<<<< HEAD
-# Jupyter notebook checkpoints
-.ipynb_checkpoints/
-*.ipynb_checkpoints/
-
-=======
->>>>>>> 75199d1f
 # Test artifacts
 coverage/
 .coverage
@@ -81,13 +74,9 @@
 
 # Debug/dump files
 all.txt
-<<<<<<< HEAD
-docs.txt
-=======
 docs.txt
 
 .local/
 .ipynb_checkpoints/
 
-.claude/commands
->>>>>>> 75199d1f
+.claude/commands