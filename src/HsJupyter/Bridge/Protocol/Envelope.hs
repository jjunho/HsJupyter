--- conflicted
+++ resolved
@@ -11,8 +11,6 @@
   , ExecuteStatus(..)
   , KernelInfoRequest(..)
   , KernelInfoReply(..)
-<<<<<<< HEAD
-=======
   , LanguageInfo(..)
   , InterruptReply(..)
   , ShutdownRequest(..)
@@ -20,17 +18,11 @@
   , payloadFrames
   , signaturePayloadFrom
   , emptyMetadata
->>>>>>> 75199d1f
   , fromExecuteRequest
   , fromKernelInfoRequest
   , toExecuteReply
-<<<<<<< HEAD
-  , toKernelInfoReply
-  , emptyMetadata
-=======
   , fromKernelInfoRequest
   , toKernelInfoReply
->>>>>>> 75199d1f
   ) where
 
 import           Data.Aeson (Value, (.:), (.:?), (.=), (.!=), object, withObject, withText)
@@ -300,73 +292,12 @@
       (Aeson.toJSON reply)
   }
 
-<<<<<<< HEAD
--- | Utility for consumers needing empty metadata without re-importing aeson internals.
-emptyMetadata :: Value
-emptyMetadata = Aeson.Object mempty
-
--- | Kernel info request (empty content, just needs msg_type)
-data KernelInfoRequest = KernelInfoRequest
-  deriving (Eq, Show)
-
-instance FromJSON KernelInfoRequest where
-  parseJSON = withObject "KernelInfoRequest" $ \_ ->
-    pure KernelInfoRequest
-
-instance ToJSON KernelInfoRequest where
-  toJSON KernelInfoRequest = object []
-
--- | Kernel info reply with kernel metadata
-data KernelInfoReply = KernelInfoReply
-  { kirProtocolVersion :: Text
-  , kirImplementation :: Text
-  , kirImplementationVersion :: Text
-  , kirLanguageInfo :: Value
-  , kirBanner :: Text
-  , kirHelpLinks :: [Value]
-  , kirStatus :: Text
-  } deriving (Eq, Show)
-
-instance ToJSON KernelInfoReply where
-  toJSON reply = object
-    [ "protocol_version" .= kirProtocolVersion reply
-    , "implementation" .= kirImplementation reply
-    , "implementation_version" .= kirImplementationVersion reply
-    , "language_info" .= kirLanguageInfo reply
-    , "banner" .= kirBanner reply
-    , "help_links" .= kirHelpLinks reply
-    , "status" .= kirStatus reply
-    ]
-
-instance FromJSON KernelInfoReply where
-  parseJSON = withObject "KernelInfoReply" $ \obj ->
-    KernelInfoReply
-      <$> obj .: "protocol_version"
-      <*> obj .: "implementation"
-      <*> obj .: "implementation_version"
-      <*> obj .: "language_info"
-      <*> obj .: "banner"
-      <*> obj .: "help_links"
-      <*> obj .: "status"
-
--- | Helper to convert a general envelope to a kernel_info_request when msg_type matches.
-=======
->>>>>>> 75199d1f
 fromKernelInfoRequest :: ProtocolEnvelope Value -> Maybe (ProtocolEnvelope KernelInfoRequest)
 fromKernelInfoRequest env =
   if msgType (envelopeHeader env) == "kernel_info_request"
     then Just env { envelopeContent = KernelInfoRequest }
     else Nothing
 
-<<<<<<< HEAD
--- | Build a kernel_info_reply envelope from a kernel_info_request.
-toKernelInfoReply :: ProtocolEnvelope KernelInfoRequest -> KernelInfoReply -> ProtocolEnvelope Value
-toKernelInfoReply env reply = env
-  { envelopeContent = toJSON reply
-  , envelopeParent = Just (envelopeHeader env)
-  , envelopeHeader = (envelopeHeader env)
-      { msgType = "kernel_info_reply" }
-=======
 toKernelInfoReply :: ProtocolEnvelope KernelInfoRequest -> KernelInfoReply -> ProtocolEnvelope Value
 toKernelInfoReply env reply = env
   { envelopeContent = Aeson.toJSON reply
@@ -377,5 +308,4 @@
       (Just (envelopeHeader env))
       (envelopeMetadata env)
       (Aeson.toJSON reply)
->>>>>>> 75199d1f
   }