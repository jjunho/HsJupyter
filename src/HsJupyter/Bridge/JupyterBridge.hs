{-# LANGUAGE OverloadedStrings #-}

{-|
Module      : HsJupyter.Bridge.JupyterBridge
Description : High-level Jupyter protocol bridge handlers
Copyright   : (c) HsJupyter Contributors 2024-2025
License     : MIT
Maintainer  : dev@hsjupyter.org
Stability   : stable

This module provides the bridge between ZeroMQ protocol messages and
the runtime execution system. It handles message validation, routing,
and response generation for all Jupyter kernel protocol message types.

Key responsibilities:
- HMAC signature verification for incoming messages
- Routing execute requests to the runtime manager
- Generating protocol-compliant replies
- Maintaining bridge-level telemetry (rejected message count)
-}

module HsJupyter.Bridge.JupyterBridge
  ( BridgeContext(..)
  , BridgeError(..)
  , mkBridgeContext
<<<<<<< HEAD
  , handleExecuteOnce
  , handleKernelInfo
  , handleInterrupt
  , logBridgeEvent
=======
  , handleRequest
>>>>>>> 75199d1f
  , rejectedCount
  , incrementRejected
  ) where

<<<<<<< HEAD
import Data.Aeson (Value, object, (.=))
import Data.IORef (IORef, atomicModifyIORef', newIORef, readIORef)
import Data.Text (Text)
import qualified Data.Text as T
import qualified Data.UUID as UUID
import qualified Data.UUID.V4 as UUID
import Data.Time.Clock (getCurrentTime)

import HsJupyter.Bridge.Protocol.Codec (verifySignature)
import HsJupyter.Bridge.Protocol.Envelope
  ( ExecuteReply(..)
  , ExecuteRequest
  , ExecuteStatus(..)
  , InterruptReply(..)
  , KernelInfoReply(..)
  , MessageHeader(..)
  , ProtocolEnvelope(..)
  , emptyMetadata
  , envelopeContent
  , envelopeHeader
  , envelopeIdentities
  , envelopeParent
  , fromExecuteRequest
  , fromKernelInfoRequest
  , msgType
  , toExecuteReply
  , toKernelInfoReply
  )
import HsJupyter.Kernel.Types
  ( KernelProcessConfig(..)
  , LogLevel(..)
  , summariseConfig
  , shouldLog
  )
import HsJupyter.Router.RequestRouter
  ( Router
  , acknowledgeInterrupt
  , mkRouter
  , routeExecuteRequest
  )
import HsJupyter.Runtime.Diagnostics (RuntimeDiagnostic(..))
import HsJupyter.Runtime.Manager
  ( RuntimeManager
  )
import HsJupyter.Runtime.SessionState
  ( ExecutionOutcome(..)
  , ExecutionStatus(..)
  , StreamChunk(..)
  , StreamName(..)
  )
=======
import           Data.Aeson (Value)
import           Data.IORef (IORef, atomicModifyIORef', newIORef, readIORef)
import qualified Katip as K
import           System.IO (stdout)

import           HsJupyter.Bridge.Protocol.Envelope (ProtocolEnvelope)
import           HsJupyter.Bridge.Types
import           HsJupyter.Kernel.Types
import           HsJupyter.Router (routeRequest)
import           HsJupyter.Runtime.Manager (RuntimeManager)
>>>>>>> 75199d1f

-- | Operational context shared by bridge handlers.
data BridgeContext = BridgeContext
  { bridgeConfig   :: KernelProcessConfig
  , bridgeManager  :: RuntimeManager
  , bridgeRejected :: IORef Int
  , logEnv         :: K.LogEnv
  }

-- | Convert our LogLevel to Katip's Severity.
-- This mapping ensures that the log level configured via --log-level flag
-- or HSJUPYTER_LOG_LEVEL environment variable is properly respected.
-- Fix for: Kernel was ignoring log level configuration and defaulting to warnings only.
toKatipSeverity :: LogLevel -> K.Severity
toKatipSeverity LogDebug = K.DebugS
toKatipSeverity LogInfo  = K.InfoS
toKatipSeverity LogWarn  = K.WarningS
toKatipSeverity LogError = K.ErrorS

-- | Create bridge context with properly configured logging.
-- Creates a Katip LogEnv with the log level from KernelProcessConfig,
-- ensuring shell loop and other kernel components log at the configured level.
mkBridgeContext :: KernelProcessConfig -> RuntimeManager -> IO BridgeContext
mkBridgeContext cfg manager = do
  rejectedVar <- newIORef 0
  -- Create scribe that filters messages based on configured log level
  handleScribe <- K.mkHandleScribe K.ColorIfTerminal stdout (K.permitItem (toKatipSeverity (logLevel cfg))) K.V2
  le <- K.registerScribe "stdout" handleScribe K.defaultScribeSettings =<< K.initLogEnv "hs-jupyter" "kernel"
  pure BridgeContext
    { bridgeConfig = cfg
    , bridgeManager = manager
    , bridgeRejected = rejectedVar
    , logEnv = le
    }

rejectedCount :: BridgeContext -> IO Int
rejectedCount = readIORef . bridgeRejected

<<<<<<< HEAD
-- | Verify signature and handle rejection if invalid (DRY helper)
withSignatureCheck
=======
handleRequest
>>>>>>> 75199d1f
  :: BridgeContext
  -> RuntimeManager
  -> ProtocolEnvelope Value
<<<<<<< HEAD
  -> Text
  -> IO (Either BridgeError ())
withSignatureCheck ctx envelope errorMsg = do
  let sharedKey = key (bridgeConfig ctx)
  if not (verifySignature sharedKey envelope)
    then do
      incrementRejected ctx
      logBridgeEvent (bridgeConfig ctx) (logLevel (bridgeConfig ctx)) LogWarn errorMsg
      pure $ Left SignatureValidationFailed
    else pure $ Right ()

handleExecuteOnce
  :: BridgeContext
  -> ProtocolEnvelope Value
  -> IO (Either BridgeError [ProtocolEnvelope Value])
handleExecuteOnce ctx envelope = do
  result <- withSignatureCheck ctx envelope "Rejected envelope with invalid signature"
  case result of
    Left err -> pure $ Left err
    Right () -> case fromExecuteRequest envelope of
      Nothing -> do
        logBridgeEvent (bridgeConfig ctx) (logLevel (bridgeConfig ctx)) LogWarn "Failed to decode execute_request"
        pure $ Left (DecodeFailure "Unsupported content type")
      Just typed -> do
        outcome <- routeExecuteRequest (bridgeRouter ctx) typed
        pure (Right (outcomeEnvelopes typed outcome))

-- | Handle kernel_info_request and return kernel_info_reply
handleKernelInfo
  :: BridgeContext
  -> ProtocolEnvelope Value
  -> IO (Either BridgeError (ProtocolEnvelope Value))
handleKernelInfo ctx envelope = do
  result <- withSignatureCheck ctx envelope "Rejected kernel_info_request with invalid signature"
  case result of
    Left err -> pure $ Left err
    Right () -> case fromKernelInfoRequest envelope of
      Nothing -> do
        logBridgeEvent (bridgeConfig ctx) (logLevel (bridgeConfig ctx)) LogWarn "Failed to decode kernel_info_request"
        pure $ Left (DecodeFailure "Not a kernel_info_request")
      Just typed -> do
        newMsgId <- UUID.toText <$> UUID.nextRandom
        let reply = KernelInfoReply
              { kirProtocolVersion = "5.3"
              , kirImplementation = "hsjupyter"
              , kirImplementationVersion = "0.1.0"
              , kirLanguageInfo = object
                  [ "name" .= ("haskell" :: Text)
                  , "version" .= ("9.12.2" :: Text)
                  , "mimetype" .= ("text/x-haskell" :: Text)
                  , "file_extension" .= (".hs" :: Text)
                  , "pygments_lexer" .= ("haskell" :: Text)
                  , "codemirror_mode" .= ("haskell" :: Text)
                  ]
              , kirBanner = "HsJupyter - Haskell kernel for Jupyter (GHC 9.12.2)"
              , kirHelpLinks = []
              , kirStatus = "ok"
              }
            replyEnv = toKernelInfoReply typed reply
            updatedHeader = (envelopeHeader replyEnv) { msgId = newMsgId }
        pure $ Right (replyEnv { envelopeHeader = updatedHeader })

-- | Produce an interrupt acknowledgement envelope.
handleInterrupt
  :: BridgeContext
  -> ProtocolEnvelope Value
  -> IO (ProtocolEnvelope Value)
handleInterrupt ctx env = do
  InterruptReply status <- acknowledgeInterrupt (bridgeRouter ctx) env
  let replyHeader = (envelopeHeader env) { msgType = "interrupt_reply" }
  pure env
    { envelopeHeader = replyHeader
    , envelopeContent = object ["status" .= status]
    , envelopeSignature = ""
    }

-- Envelope rendering -------------------------------------------------------

outcomeEnvelopes
  :: ProtocolEnvelope ExecuteRequest
  -> ExecutionOutcome
  -> [ProtocolEnvelope Value]
outcomeEnvelopes request outcome =
  let reply = toExecuteReply request ExecuteReply
        { executeReplyCount = outcomeExecutionCount outcome
        , executeReplyStatus = statusToReply (outcomeStatus outcome)
        , executeReplyPayload = []
        }
      streams = fmap (streamEnvelope request) (outcomeStreams outcome)
      results = zipWith (resultEnvelope request (outcomeExecutionCount outcome)) [0 :: Int ..] (outcomePayload outcome)
      diagnostics = concatMap (diagnosticEnvelopes request) (outcomeDiagnostics outcome)
  in reply : streams ++ results ++ diagnostics

streamEnvelope
  :: ProtocolEnvelope ExecuteRequest
  -> StreamChunk
  -> ProtocolEnvelope Value
streamEnvelope request (StreamChunk name text) =
  let header = (envelopeHeader request) { msgType = "stream" }
      content = object
        [ "name" .= streamNameLabel name
        , "text" .= text
        ]
  in ProtocolEnvelope
       { envelopeIdentities = envelopeIdentities request
       , envelopeHeader = header
       , envelopeParent = Just (envelopeHeader request)
       , envelopeMetadata = emptyMetadata
       , envelopeContent = content
       , envelopeSignature = ""
       }

resultEnvelope
  :: ProtocolEnvelope ExecuteRequest
  -> Int
  -> Int
  -> Value
  -> ProtocolEnvelope Value
resultEnvelope request count index value =
  let header = (envelopeHeader request) { msgType = "execute_result" }
      content = object
        [ "data" .= value
        , "metadata" .= object []
        , "execution_count" .= count
        , "index" .= index
        ]
  in ProtocolEnvelope
       { envelopeIdentities = envelopeIdentities request
       , envelopeHeader = header
       , envelopeParent = Just (envelopeHeader request)
       , envelopeMetadata = object []
       , envelopeContent = content
       , envelopeSignature = ""
       }

diagnosticEnvelopes
  :: ProtocolEnvelope ExecuteRequest
  -> RuntimeDiagnostic
  -> [ProtocolEnvelope Value]
diagnosticEnvelopes request diag =
  let header = (envelopeHeader request) { msgType = "stream" }
      payload = object
        [ "name" .= ("stderr" :: Text)
        , "text" .= renderDiagnostic diag
        ]
  in [ ProtocolEnvelope
         { envelopeIdentities = envelopeIdentities request
         , envelopeHeader = header
         , envelopeParent = Just (envelopeHeader request)
         , envelopeMetadata = emptyMetadata
         , envelopeContent = payload
         , envelopeSignature = ""
         }
     ]

renderDiagnostic :: RuntimeDiagnostic -> Text
renderDiagnostic diag =
  let detail = maybe "" (\d -> "\n" <> d) (rdDetail diag)
  in rdSummary diag <> detail

statusToReply :: ExecutionStatus -> ExecuteStatus
statusToReply ExecutionOk            = ExecuteOk
statusToReply ExecutionError         = ExecuteError
statusToReply ExecutionAbort         = ExecuteError
statusToReply ExecutionResourceLimit = ExecuteError

streamNameLabel :: StreamName -> Text
streamNameLabel StreamStdout = "stdout"
streamNameLabel StreamStderr = "stderr"

-- Logging ------------------------------------------------------------------

logBridgeEvent :: KernelProcessConfig -> LogLevel -> LogLevel -> Text -> IO ()
logBridgeEvent cfg threshold level msg =
  if shouldLog level threshold
    then do
      timestamp <- getCurrentTime
      putStrLn $ T.unpack $ T.concat
        [ "["
        , T.pack (show timestamp)
        , "]"
        , " "
        , T.pack (show level)
        , " "
        , summariseConfig cfg
        , " -- "
        , msg
        ]
    else pure ()
=======
  -> IO (Either BridgeError [ProtocolEnvelope Value])
handleRequest ctx manager envelope =
  K.runKatipContextT (logEnv ctx) () "bridge" $
    routeRequest manager envelope
>>>>>>> 75199d1f

incrementRejected :: BridgeContext -> IO ()
incrementRejected ctx =
  atomicModifyIORef' (bridgeRejected ctx) $ \current -> (current + 1, ())<|MERGE_RESOLUTION|>--- conflicted
+++ resolved
@@ -23,70 +23,11 @@
   ( BridgeContext(..)
   , BridgeError(..)
   , mkBridgeContext
-<<<<<<< HEAD
-  , handleExecuteOnce
-  , handleKernelInfo
-  , handleInterrupt
-  , logBridgeEvent
-=======
   , handleRequest
->>>>>>> 75199d1f
   , rejectedCount
   , incrementRejected
   ) where
 
-<<<<<<< HEAD
-import Data.Aeson (Value, object, (.=))
-import Data.IORef (IORef, atomicModifyIORef', newIORef, readIORef)
-import Data.Text (Text)
-import qualified Data.Text as T
-import qualified Data.UUID as UUID
-import qualified Data.UUID.V4 as UUID
-import Data.Time.Clock (getCurrentTime)
-
-import HsJupyter.Bridge.Protocol.Codec (verifySignature)
-import HsJupyter.Bridge.Protocol.Envelope
-  ( ExecuteReply(..)
-  , ExecuteRequest
-  , ExecuteStatus(..)
-  , InterruptReply(..)
-  , KernelInfoReply(..)
-  , MessageHeader(..)
-  , ProtocolEnvelope(..)
-  , emptyMetadata
-  , envelopeContent
-  , envelopeHeader
-  , envelopeIdentities
-  , envelopeParent
-  , fromExecuteRequest
-  , fromKernelInfoRequest
-  , msgType
-  , toExecuteReply
-  , toKernelInfoReply
-  )
-import HsJupyter.Kernel.Types
-  ( KernelProcessConfig(..)
-  , LogLevel(..)
-  , summariseConfig
-  , shouldLog
-  )
-import HsJupyter.Router.RequestRouter
-  ( Router
-  , acknowledgeInterrupt
-  , mkRouter
-  , routeExecuteRequest
-  )
-import HsJupyter.Runtime.Diagnostics (RuntimeDiagnostic(..))
-import HsJupyter.Runtime.Manager
-  ( RuntimeManager
-  )
-import HsJupyter.Runtime.SessionState
-  ( ExecutionOutcome(..)
-  , ExecutionStatus(..)
-  , StreamChunk(..)
-  , StreamName(..)
-  )
-=======
 import           Data.Aeson (Value)
 import           Data.IORef (IORef, atomicModifyIORef', newIORef, readIORef)
 import qualified Katip as K
@@ -97,7 +38,6 @@
 import           HsJupyter.Kernel.Types
 import           HsJupyter.Router (routeRequest)
 import           HsJupyter.Runtime.Manager (RuntimeManager)
->>>>>>> 75199d1f
 
 -- | Operational context shared by bridge handlers.
 data BridgeContext = BridgeContext
@@ -136,211 +76,14 @@
 rejectedCount :: BridgeContext -> IO Int
 rejectedCount = readIORef . bridgeRejected
 
-<<<<<<< HEAD
--- | Verify signature and handle rejection if invalid (DRY helper)
-withSignatureCheck
-=======
 handleRequest
->>>>>>> 75199d1f
   :: BridgeContext
   -> RuntimeManager
   -> ProtocolEnvelope Value
-<<<<<<< HEAD
-  -> Text
-  -> IO (Either BridgeError ())
-withSignatureCheck ctx envelope errorMsg = do
-  let sharedKey = key (bridgeConfig ctx)
-  if not (verifySignature sharedKey envelope)
-    then do
-      incrementRejected ctx
-      logBridgeEvent (bridgeConfig ctx) (logLevel (bridgeConfig ctx)) LogWarn errorMsg
-      pure $ Left SignatureValidationFailed
-    else pure $ Right ()
-
-handleExecuteOnce
-  :: BridgeContext
-  -> ProtocolEnvelope Value
-  -> IO (Either BridgeError [ProtocolEnvelope Value])
-handleExecuteOnce ctx envelope = do
-  result <- withSignatureCheck ctx envelope "Rejected envelope with invalid signature"
-  case result of
-    Left err -> pure $ Left err
-    Right () -> case fromExecuteRequest envelope of
-      Nothing -> do
-        logBridgeEvent (bridgeConfig ctx) (logLevel (bridgeConfig ctx)) LogWarn "Failed to decode execute_request"
-        pure $ Left (DecodeFailure "Unsupported content type")
-      Just typed -> do
-        outcome <- routeExecuteRequest (bridgeRouter ctx) typed
-        pure (Right (outcomeEnvelopes typed outcome))
-
--- | Handle kernel_info_request and return kernel_info_reply
-handleKernelInfo
-  :: BridgeContext
-  -> ProtocolEnvelope Value
-  -> IO (Either BridgeError (ProtocolEnvelope Value))
-handleKernelInfo ctx envelope = do
-  result <- withSignatureCheck ctx envelope "Rejected kernel_info_request with invalid signature"
-  case result of
-    Left err -> pure $ Left err
-    Right () -> case fromKernelInfoRequest envelope of
-      Nothing -> do
-        logBridgeEvent (bridgeConfig ctx) (logLevel (bridgeConfig ctx)) LogWarn "Failed to decode kernel_info_request"
-        pure $ Left (DecodeFailure "Not a kernel_info_request")
-      Just typed -> do
-        newMsgId <- UUID.toText <$> UUID.nextRandom
-        let reply = KernelInfoReply
-              { kirProtocolVersion = "5.3"
-              , kirImplementation = "hsjupyter"
-              , kirImplementationVersion = "0.1.0"
-              , kirLanguageInfo = object
-                  [ "name" .= ("haskell" :: Text)
-                  , "version" .= ("9.12.2" :: Text)
-                  , "mimetype" .= ("text/x-haskell" :: Text)
-                  , "file_extension" .= (".hs" :: Text)
-                  , "pygments_lexer" .= ("haskell" :: Text)
-                  , "codemirror_mode" .= ("haskell" :: Text)
-                  ]
-              , kirBanner = "HsJupyter - Haskell kernel for Jupyter (GHC 9.12.2)"
-              , kirHelpLinks = []
-              , kirStatus = "ok"
-              }
-            replyEnv = toKernelInfoReply typed reply
-            updatedHeader = (envelopeHeader replyEnv) { msgId = newMsgId }
-        pure $ Right (replyEnv { envelopeHeader = updatedHeader })
-
--- | Produce an interrupt acknowledgement envelope.
-handleInterrupt
-  :: BridgeContext
-  -> ProtocolEnvelope Value
-  -> IO (ProtocolEnvelope Value)
-handleInterrupt ctx env = do
-  InterruptReply status <- acknowledgeInterrupt (bridgeRouter ctx) env
-  let replyHeader = (envelopeHeader env) { msgType = "interrupt_reply" }
-  pure env
-    { envelopeHeader = replyHeader
-    , envelopeContent = object ["status" .= status]
-    , envelopeSignature = ""
-    }
-
--- Envelope rendering -------------------------------------------------------
-
-outcomeEnvelopes
-  :: ProtocolEnvelope ExecuteRequest
-  -> ExecutionOutcome
-  -> [ProtocolEnvelope Value]
-outcomeEnvelopes request outcome =
-  let reply = toExecuteReply request ExecuteReply
-        { executeReplyCount = outcomeExecutionCount outcome
-        , executeReplyStatus = statusToReply (outcomeStatus outcome)
-        , executeReplyPayload = []
-        }
-      streams = fmap (streamEnvelope request) (outcomeStreams outcome)
-      results = zipWith (resultEnvelope request (outcomeExecutionCount outcome)) [0 :: Int ..] (outcomePayload outcome)
-      diagnostics = concatMap (diagnosticEnvelopes request) (outcomeDiagnostics outcome)
-  in reply : streams ++ results ++ diagnostics
-
-streamEnvelope
-  :: ProtocolEnvelope ExecuteRequest
-  -> StreamChunk
-  -> ProtocolEnvelope Value
-streamEnvelope request (StreamChunk name text) =
-  let header = (envelopeHeader request) { msgType = "stream" }
-      content = object
-        [ "name" .= streamNameLabel name
-        , "text" .= text
-        ]
-  in ProtocolEnvelope
-       { envelopeIdentities = envelopeIdentities request
-       , envelopeHeader = header
-       , envelopeParent = Just (envelopeHeader request)
-       , envelopeMetadata = emptyMetadata
-       , envelopeContent = content
-       , envelopeSignature = ""
-       }
-
-resultEnvelope
-  :: ProtocolEnvelope ExecuteRequest
-  -> Int
-  -> Int
-  -> Value
-  -> ProtocolEnvelope Value
-resultEnvelope request count index value =
-  let header = (envelopeHeader request) { msgType = "execute_result" }
-      content = object
-        [ "data" .= value
-        , "metadata" .= object []
-        , "execution_count" .= count
-        , "index" .= index
-        ]
-  in ProtocolEnvelope
-       { envelopeIdentities = envelopeIdentities request
-       , envelopeHeader = header
-       , envelopeParent = Just (envelopeHeader request)
-       , envelopeMetadata = object []
-       , envelopeContent = content
-       , envelopeSignature = ""
-       }
-
-diagnosticEnvelopes
-  :: ProtocolEnvelope ExecuteRequest
-  -> RuntimeDiagnostic
-  -> [ProtocolEnvelope Value]
-diagnosticEnvelopes request diag =
-  let header = (envelopeHeader request) { msgType = "stream" }
-      payload = object
-        [ "name" .= ("stderr" :: Text)
-        , "text" .= renderDiagnostic diag
-        ]
-  in [ ProtocolEnvelope
-         { envelopeIdentities = envelopeIdentities request
-         , envelopeHeader = header
-         , envelopeParent = Just (envelopeHeader request)
-         , envelopeMetadata = emptyMetadata
-         , envelopeContent = payload
-         , envelopeSignature = ""
-         }
-     ]
-
-renderDiagnostic :: RuntimeDiagnostic -> Text
-renderDiagnostic diag =
-  let detail = maybe "" (\d -> "\n" <> d) (rdDetail diag)
-  in rdSummary diag <> detail
-
-statusToReply :: ExecutionStatus -> ExecuteStatus
-statusToReply ExecutionOk            = ExecuteOk
-statusToReply ExecutionError         = ExecuteError
-statusToReply ExecutionAbort         = ExecuteError
-statusToReply ExecutionResourceLimit = ExecuteError
-
-streamNameLabel :: StreamName -> Text
-streamNameLabel StreamStdout = "stdout"
-streamNameLabel StreamStderr = "stderr"
-
--- Logging ------------------------------------------------------------------
-
-logBridgeEvent :: KernelProcessConfig -> LogLevel -> LogLevel -> Text -> IO ()
-logBridgeEvent cfg threshold level msg =
-  if shouldLog level threshold
-    then do
-      timestamp <- getCurrentTime
-      putStrLn $ T.unpack $ T.concat
-        [ "["
-        , T.pack (show timestamp)
-        , "]"
-        , " "
-        , T.pack (show level)
-        , " "
-        , summariseConfig cfg
-        , " -- "
-        , msg
-        ]
-    else pure ()
-=======
   -> IO (Either BridgeError [ProtocolEnvelope Value])
 handleRequest ctx manager envelope =
   K.runKatipContextT (logEnv ctx) () "bridge" $
     routeRequest manager envelope
->>>>>>> 75199d1f
 
 incrementRejected :: BridgeContext -> IO ()
 incrementRejected ctx =
