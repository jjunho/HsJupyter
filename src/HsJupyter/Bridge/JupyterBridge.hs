--- conflicted
+++ resolved
@@ -46,24 +46,22 @@
   , mkRouter
   , routeExecuteRequest
   )
-<<<<<<< HEAD
 import HsJupyter.Runtime.Diagnostics (RuntimeDiagnostic(..))
-import HsJupyter.Runtime.Manager (RuntimeManager)
+import HsJupyter.Runtime.Manager
+  ( RuntimeManager
+  )
 import HsJupyter.Runtime.SessionState
   ( ExecutionOutcome(..)
   , ExecutionStatus(..)
   , StreamChunk(..)
   , StreamName(..)
-=======
-import HsJupyter.Runtime.Manager
-  ( RuntimeManager
->>>>>>> 7d9d87d7
   )
 
 -- | Operational context shared by bridge handlers.
 data BridgeContext = BridgeContext
   { bridgeConfig   :: KernelProcessConfig
   , bridgeRouter   :: Router
+  , bridgeManager  :: RuntimeManager
   , bridgeRejected :: IORef Int
   }
 
@@ -79,6 +77,7 @@
   pure BridgeContext
     { bridgeConfig = cfg
     , bridgeRouter = mkRouter manager
+    , bridgeManager = manager
     , bridgeRejected = rejectedVar
     }
 
@@ -102,21 +101,7 @@
         pure $ Left (DecodeFailure "Unsupported content type")
       Just typed -> do
         outcome <- routeExecuteRequest (bridgeRouter ctx) typed
-<<<<<<< HEAD
         pure (Right (outcomeEnvelopes typed outcome))
-
-=======
-        let replyEnv = toExecuteReply typed (toReply outcome)
-            streamEnvs = makeStreamEnvelope typed <$> routerStreams outcome
-        logBridgeEvent (bridgeConfig ctx) (logLevel (bridgeConfig ctx)) LogDebug
-          ("Processed message " <> msgId (envelopeHeader typed))
-        pure $ Right (replyEnv : streamEnvs)
-  where
-    toReply outcome = ExecuteReply
-      { executeReplyCount = routerCount outcome
-      , executeReplyStatus = routerStatus outcome
-      , executeReplyPayload = [routerPayload outcome]
-      }
 
     makeStreamEnvelope reqEnv (RuntimeStreamChunk name text) =
       let header = (envelopeHeader reqEnv) { msgType = "stream" }
@@ -133,7 +118,6 @@
           }
 
 -- | Produce an interrupt acknowledgement envelope.
->>>>>>> 7d9d87d7
 handleInterrupt
   :: BridgeContext
   -> ProtocolEnvelope Value
