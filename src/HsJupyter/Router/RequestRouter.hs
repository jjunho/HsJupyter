{-# LANGUAGE OverloadedStrings #-}

module HsJupyter.Router.RequestRouter
  ( Router(..)
  , mkRouter
  , routeExecuteRequest
  , acknowledgeInterrupt
  ) where

import Data.Aeson (Value)
import Data.Text (Text)

import HsJupyter.Bridge.Protocol.Envelope
  ( ExecuteRequest(..)
  , InterruptReply(..)
  , MessageHeader(..)
  , ProtocolEnvelope(..)
  )

import HsJupyter.Runtime.Manager
  ( RuntimeManager
  , enqueueInterrupt
  , submitExecute
  )
import HsJupyter.Runtime.SessionState
  ( ExecuteContext(..)
  , ExecutionOutcome
  , JobMetadata(..)
  )

newtype Router = Router
  { routerManager :: RuntimeManager
  }

mkRouter :: RuntimeManager -> Router
mkRouter = Router

routeExecuteRequest
  :: Router
  -> ProtocolEnvelope ExecuteRequest
  -> IO ExecutionOutcome
routeExecuteRequest (Router manager) env = do
  let req = envelopeContent env
      header = envelopeHeader env
      ctx = ExecuteContext
        { ecMessageId = msgId header
        , ecSessionId = session header
        , ecUsername  = username header
        , ecParentId  = msgId <$> envelopeParent env
        }
      metadata = JobMetadata
        { jmSilent = erSilent req
        , jmStoreHistory = erStoreHistory req
        , jmAllowStdin = erAllowStdin req
        , jmUserExpressions = envelopeMetadata env
        }
<<<<<<< HEAD
  submitExecute manager ctx metadata (erCode req)
=======
  outcome <- submitExecute manager ctx metadata (erCode req)
  pure $ convertOutcome outcome

-- | Convert runtime execution outcome to router-expected format
data RuntimeExecutionOutcome = RuntimeExecutionOutcome
  { routerStatus  :: ExecuteStatus
  , routerPayload :: Value
  , routerStreams :: [RuntimeStreamChunk]
  , routerCount   :: Int
  } deriving (Eq, Show)

data RuntimeStreamChunk = RuntimeStreamChunk
  { chunkName :: Text
  , chunkText :: Text
  } deriving (Eq, Show)

convertOutcome :: ExecutionOutcome -> RuntimeExecutionOutcome
convertOutcome outcome = RuntimeExecutionOutcome
  { routerStatus = convertStatus (outcomeStatus outcome)
  , routerPayload = case outcomePayload outcome of
      (payload:_) -> payload  -- Take first payload if available
      [] -> object
          [ "execution_count" .= outcomeExecutionCount outcome
          , "status" .= statusText (outcomeStatus outcome)
          ]
  , routerStreams = map convertStream (outcomeStreams outcome)
  , routerCount = outcomeExecutionCount outcome
  }
  where
    convertStatus ExecutionOk = ExecuteOk
    convertStatus ExecutionError = ExecuteError
    convertStatus ExecutionAbort = ExecuteError  -- Map abort to error since ExecuteAbort doesn't exist
    convertStatus ExecutionResourceLimit = ExecuteError

    convertStream (StreamChunk name text) = RuntimeStreamChunk (streamNameToText name) text
    
    streamNameToText name = case name of
      StreamStdout -> "stdout"
      StreamStderr -> "stderr"
    
    statusText ExecutionOk = "ok" :: Text
    statusText ExecutionError = "error"
    statusText ExecutionAbort = "abort"
    statusText ExecutionResourceLimit = "error"
>>>>>>> 7d9d87d7

acknowledgeInterrupt
  :: Router
  -> ProtocolEnvelope Value
  -> IO InterruptReply
acknowledgeInterrupt (Router manager) env = do
  enqueueInterrupt manager (msgId (envelopeHeader env))
  pure (InterruptReply "ok")<|MERGE_RESOLUTION|>--- conflicted
+++ resolved
@@ -54,11 +54,7 @@
         , jmAllowStdin = erAllowStdin req
         , jmUserExpressions = envelopeMetadata env
         }
-<<<<<<< HEAD
   submitExecute manager ctx metadata (erCode req)
-=======
-  outcome <- submitExecute manager ctx metadata (erCode req)
-  pure $ convertOutcome outcome
 
 -- | Convert runtime execution outcome to router-expected format
 data RuntimeExecutionOutcome = RuntimeExecutionOutcome
@@ -101,8 +97,8 @@
     statusText ExecutionError = "error"
     statusText ExecutionAbort = "abort"
     statusText ExecutionResourceLimit = "error"
->>>>>>> 7d9d87d7
 
+-- | Produce an interrupt acknowledgement payload.
 acknowledgeInterrupt
   :: Router
   -> ProtocolEnvelope Value
