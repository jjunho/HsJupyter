--- conflicted
+++ resolved
@@ -117,13 +117,6 @@
   , ioConnectionTimeout = Nothing     -- Use Jupyter default timeout
   }
 
-<<<<<<< HEAD
--- Note: Default option values are defined here for documentation purposes
--- but are not exported. They serve as reference for the option parsers below.
-
--- | Parse CLI commands
-=======
->>>>>>> 75199d1f
 
 -- | Top-level CLI commands with Phase 6 US4 enhancements
 data CLICommand
@@ -138,13 +131,8 @@
 parseCommand :: [String] -> Either String CLICommand
 parseCommand args = 
   let parser = commandParser
-<<<<<<< HEAD
-      customPrefs = defaultPrefs { prefShowHelpOnError = True, prefHelpLongEquals = True }
-      result = execParserPure customPrefs (info parser cmdHelp) args
-=======
       parserPrefs = defaultPrefs { prefShowHelpOnError = True, prefHelpLongEquals = True }
       result = execParserPure parserPrefs (info parser cmdHelp) args
->>>>>>> 75199d1f
   in case result of
        Options.Applicative.Success cmd -> Right cmd
        Options.Applicative.Failure failure -> Left $ show failure
