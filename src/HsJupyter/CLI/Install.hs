{-# LANGUAGE OverloadedStrings #-}
{-# LANGUAGE ScopedTypeVariables #-}
{-# LANGUAGE LambdaCase #-}

-- | CLI Install module - handles kernel installation commands and operations
module HsJupyter.CLI.Install
  ( executeInstall
  , detectJupyterEnvironment
  , validateJupyterEnvironment
  , validateKernelspecDirectories
  -- T016: Kernelspec directory discovery and validation
  , findKernelspecDirectories
  , ensureDirectoryExists
  , getKernelPath
  , validateKernelInstallation
  -- T017: Kernel.json generation with constitutional compliance
  , generateKernelJson
  , installKernelJson
  , writeKernelJson
  , validateKernelJson
  -- T018: Kernel registration and file system operations
  , executeKernelRegistration
  , selectInstallationDirectory
  , resolveKernelName
  , resolveGHCPath
  , verifyKernelInstallation
  , verifyKernelInstallationWithLevel
  -- T020: Structured logging functions
  , logCLIOperation
  , logInstallStep
  , logInstallError
  , logInstallSuccess
  -- T021: Cancellation support functions
  , CancellationToken(..)
  , createCancellationToken
  , cancelOperation
  , isCancelled
  , withCancellation
  , executeInstallWithCancellation
  -- T037: List and Version command implementations (Phase 6 US4)
  , listKernelInstallations
  , getVersionInformation
  , executeList
  , executeVersion
  -- T038: Uninstall command implementation (Phase 6 US4)
  , executeUninstall
  , uninstallKernel
  ) where

import Control.Concurrent.STM (TMVar, atomically, newTMVarIO, putTMVar, readTMVar, takeTMVar)
import Control.Exception (IOException, SomeException, catch, finally, try)
import Control.Monad (filterM, when)
<<<<<<< HEAD
import Control.Exception (try, IOException, SomeException, catch)
import qualified Control.Exception as E
import qualified System.Timeout
=======
import qualified System.Timeout
import Data.Aeson
  ( Object
  , Value(..)
  , (.=)
  , eitherDecode
  , encode
  , object
  )
import qualified Data.Aeson as A
import qualified Data.Aeson.Key as K
import qualified Data.Aeson.KeyMap as KM
import qualified Data.ByteString.Lazy as LBS
import Data.Maybe (fromMaybe, listToMaybe)
import Data.Text (Text)
import qualified Data.Text as T
import Data.Time.Clock (getCurrentTime)
import qualified Data.Vector as V
>>>>>>> 75199d1f
import System.Directory
  ( createDirectoryIfMissing
  , doesDirectoryExist
  , doesFileExist
  , executable
  , findExecutable
  , getHomeDirectory
  , getPermissions
  , listDirectory
  , readable
  , removeDirectoryRecursive
  , writable
  )
import System.Environment (getExecutablePath, lookupEnv)
import System.Exit (ExitCode(..))
import System.FilePath ((</>), takeDirectory)
<<<<<<< HEAD
import System.Environment (lookupEnv, getExecutablePath)
import Data.Aeson
  ( Value(..)
  , Object
  , (.=)
  , object
  , encode
  , eitherDecode
  )
import qualified Data.Aeson.KeyMap as KM
import qualified Data.Aeson.Key as K
import qualified Data.Vector as V
import qualified Data.ByteString.Lazy as LBS
import Data.Maybe (fromMaybe)
import System.Process (readProcessWithExitCode)
import System.Exit (ExitCode(..))
import Data.Time (getCurrentTime)
import Data.Version (showVersion)
import qualified Paths_hs_jupyter_kernel as Paths

=======
import System.IO (hPutStrLn, stdout)
import System.Process (readProcessWithExitCode)
>>>>>>> 75199d1f

-- T019: ResourceGuard and ErrorHandling integration for constitutional compliance
import HsJupyter.Runtime.ResourceGuard
  ( ResourceLimits(..)
<<<<<<< HEAD
  , withResourceGuard
  , defaultResourceLimits
=======
>>>>>>> 75199d1f
  , ResourceViolation(..)
  , defaultResourceLimits
  , withResourceGuard
  )
<<<<<<< HEAD
import HsJupyter.Runtime.ErrorHandling
  ( withErrorContext
  )
=======
import HsJupyter.Runtime.ErrorHandling (withErrorContext)
>>>>>>> 75199d1f

-- T037: Command output formatting imports
import HsJupyter.CLI.Output (OutputFormat(..), formatOutput)
import HsJupyter.CLI.Commands (ListOptions(..), UninstallOptions(..), VersionOptions(..))

-- T020: Structured logging integration following constitutional patterns
import HsJupyter.Runtime.Telemetry
  ( RuntimeMetric(..)
  , emitMetric
  )
<<<<<<< HEAD
import qualified Data.Aeson as A
import System.IO (stdout, hPutStrLn)

-- T021: Cancellation support imports
import Control.Concurrent.STM (TMVar, newTMVarIO, takeTMVar, putTMVar, readTMVar, atomically)
=======

-- T021: Cancellation support imports
>>>>>>> 75199d1f

import HsJupyter.CLI.Types
  ( InstallScope(..)
  , CLIDiagnostic(..)
  , JupyterEnvironment(..)
  , PythonEnvironment(..)
  , ValidationLevel(..)
  , ResourceLimits(..)
  -- T037: Additional types for list/version functionality
  , Issue(..)
  , iSeverity, iComponent, iDescription, iDetails
  , Severity(..)
  , Component(..)
  , KernelConfig(..)
  , kcResourceLimits, kcDisplayName, kcLanguage, kcInterruptMode, kcMetadata
  , InterruptMode(..)
  , InstallationStatus(..)
  , KernelInstallation(..)
  , kiKernelspecPath, kiDisplayName, kiVersion, kiGHCPath, kiStatus, kiConfiguration
  -- T038: Uninstall types
  , UninstallResult(..)
  , UninstallAction(..)
  , UninstallActionType(..)
  )
import HsJupyter.CLI.Commands (InstallOptions(..))
import qualified HsJupyter.CLI.Utilities as Utilities

-- T037: List and Version command implementations (Phase 6 US4)

-- | List all HsJupyter kernel installations
listKernelInstallations :: ListOptions -> IO (Either CLIDiagnostic [KernelInstallation])
listKernelInstallations options = withErrorContext "list-kernel-installations" $ do
  logCLIOperation "list" "Starting kernel installation discovery"
    [("show_all", A.Bool $ loShowAll options)]

  -- Discover kernelspec directories
  kernelspecDirs <- case loSearchPath options of
    Just customPath -> return [customPath]
    Nothing -> do
      result <- findKernelspecDirectories
      case result of
<<<<<<< HEAD
        Left _diag -> return []
=======
        Left _ -> return []
>>>>>>> 75199d1f
        Right dirs -> return dirs

  -- Scan for HsJupyter installations in each directory
  allInstallations <- scanDirectoriesForInstallations kernelspecDirs

  -- Filter results based on options
  let filteredInstallations = if loShowAll options
        then allInstallations
        else filterFunctionalInstallations allInstallations

  logCLIOperation "list" "Kernel installation discovery completed"
    [("total_found", A.Number $ fromIntegral $ length filteredInstallations)]

  return $ Right filteredInstallations

-- | Scan directories for HsJupyter kernel installations
scanDirectoriesForInstallations :: [FilePath] -> IO [KernelInstallation]
scanDirectoriesForInstallations dirs = do
  installationLists <- mapM scanDirectoryForInstallations dirs
  return $ concat installationLists

-- | Scan single directory for kernel installations
scanDirectoryForInstallations :: FilePath -> IO [KernelInstallation]
scanDirectoryForInstallations kernelspecDir = do
  logCLIOperation "scan" ("Scanning directory: " <> kernelspecDir) []

  -- Check if directory exists
  exists <- doesDirectoryExist kernelspecDir
  if not exists
    then return []
    else do
      -- Look for potential HsJupyter kernel directories
      result <- try $ do
        entries <- listDirectory kernelspecDir
        validInstallations <- filterM (isHsJupyterKernel kernelspecDir) entries
        mapM (loadKernelInstallation kernelspecDir) validInstallations

      case result of
        Left (_ :: IOException) -> return []
        Right installations -> return $ concat installations

-- | Check if directory contains HsJupyter kernel
isHsJupyterKernel :: FilePath -> String -> IO Bool
isHsJupyterKernel kernelspecDir kernelName = do
  let kernelJsonPath = kernelspecDir </> kernelName </> "kernel.json"
  kernelJsonExists <- doesFileExist kernelJsonPath
  if not kernelJsonExists
    then return False
    else do
      -- Check if kernel.json contains HsJupyter markers
      result <- try $ LBS.readFile kernelJsonPath
      case result of
        Left (_ :: IOException) -> return False
        Right content ->
          case eitherDecode content of
            Left _ -> return False
            Right (kernelJson :: Value) -> return $ isHsJupyterKernelJson kernelJson

-- | Check if kernel.json indicates HsJupyter kernel
isHsJupyterKernelJson :: Value -> Bool
isHsJupyterKernelJson (Object obj) =
  case KM.lookup (K.fromText "argv") obj of
    Just (Array argv) ->
      any containsHsJupyterMarker (V.toList argv)
    _ -> False
  where
    containsHsJupyterMarker (String text) =
      "hs-jupyter-kernel" `T.isInfixOf` text
    containsHsJupyterMarker _ = False
isHsJupyterKernelJson _ = False

-- | Load kernel installation details from directory
loadKernelInstallation :: FilePath -> String -> IO [KernelInstallation]
loadKernelInstallation kernelspecDir kernelName = do
  let kernelJsonPath = kernelspecDir </> kernelName </> "kernel.json"

  result <- try $ do
    content <- LBS.readFile kernelJsonPath
    case eitherDecode content of
      Left parseError ->
        return [corruptedInstallation kernelJsonPath $ "Parse error: " <> T.pack parseError]
      Right kernelJson -> do
        installation <- parseKernelInstallation kernelJsonPath kernelJson
        return [installation]

  case result of
    Left (_ :: IOException) ->
      return [corruptedInstallation kernelJsonPath "Cannot read kernel.json"]
    Right installations -> return installations

-- | Parse kernel installation from kernel.json
parseKernelInstallation :: FilePath -> Value -> IO KernelInstallation
parseKernelInstallation kernelJsonPath kernelJson = do
  -- Extract basic information
  let displayName = extractKernelDisplayName kernelJson
      version = extractKernelVersion kernelJson
      ghcPath = extractGHCPathFromKernel kernelJson
      kernelConfig = extractKernelConfiguration kernelJson

  -- Determine installation status
  status <- determineInstallationStatus kernelJsonPath ghcPath

  return KernelInstallation
    { kiKernelspecPath = kernelJsonPath
    , kiDisplayName = displayName
    , kiVersion = version
    , kiGHCPath = ghcPath
    , kiStatus = status
    , kiConfiguration = kernelConfig
    }

-- | Extract display name from kernel.json
extractKernelDisplayName :: Value -> Text
extractKernelDisplayName (Object obj) =
  case KM.lookup (K.fromText "display_name") obj of
    Just (String name) -> name
    _ -> "Unknown"
extractKernelDisplayName _ = "Unknown"

-- | Extract version from kernel.json metadata
extractKernelVersion :: Value -> Text
extractKernelVersion (Object obj) =
  case KM.lookup (K.fromText "metadata") obj of
    Just (Object metadata) ->
      case KM.lookup (K.fromText "kernel_version") metadata of
        Just (String version) -> version
        _ -> "0.1.0.0"
    _ -> "0.1.0.0"
extractKernelVersion _ = "0.1.0.0"

-- | Extract GHC path from kernel environment
extractGHCPathFromKernel :: Value -> FilePath
extractGHCPathFromKernel (Object obj) =
  case KM.lookup (K.fromText "env") obj of
    Just (Object env) ->
      case KM.lookup (K.fromText "GHC_PATH") env of
        Just (String path) -> T.unpack path
        _ -> "/usr/bin/ghc"
    _ -> "/usr/bin/ghc"
extractGHCPathFromKernel _ = "/usr/bin/ghc"

-- | Extract kernel configuration from kernel.json
extractKernelConfiguration :: Value -> KernelConfig
extractKernelConfiguration (Object obj) =
  let displayName = extractKernelDisplayName (Object obj)
      language = case KM.lookup (K.fromText "language") obj of
        Just (String lang) -> lang
        _ -> "haskell"
      interruptMode = case KM.lookup (K.fromText "interrupt_mode") obj of
        Just (String "message") -> Message
        _ -> Signal
      resourceLimits = HsJupyter.CLI.Types.ResourceLimits Nothing Nothing Nothing  -- Default limits
      metadata = case KM.lookup (K.fromText "metadata") obj of
        Just meta -> meta
        _ -> object []
  in KernelConfig
    { kcResourceLimits = resourceLimits
    , kcDisplayName = displayName
    , kcLanguage = language
    , kcInterruptMode = interruptMode
    , kcMetadata = metadata
    }
extractKernelConfiguration _ =
  KernelConfig (HsJupyter.CLI.Types.ResourceLimits Nothing Nothing Nothing) "Unknown" "haskell" Signal (object [])

-- | Determine installation status based on file system checks
determineInstallationStatus :: FilePath -> FilePath -> IO InstallationStatus
determineInstallationStatus kernelJsonPath ghcPath = do
  -- Check if kernel.json is readable and valid
  kernelJsonValid <- doesFileExist kernelJsonPath

  -- Check if GHC path is accessible
  ghcValid <- doesFileExist ghcPath

  case (kernelJsonValid, ghcValid) of
    (True, True) -> return Installed
    (True, False) -> return $ InstalledWithIssues [ghcNotFoundIssue ghcPath]
    (False, _) -> return $ Corrupted [kernelJsonCorruptedIssue kernelJsonPath]

-- | Create corrupted installation record
corruptedInstallation :: FilePath -> Text -> KernelInstallation
corruptedInstallation kernelJsonPath reason = KernelInstallation
  { kiKernelspecPath = kernelJsonPath
  , kiDisplayName = "Corrupted Installation"
  , kiVersion = "unknown"
  , kiGHCPath = "/unknown"
  , kiStatus = Corrupted [Issue Critical KernelComponent reason Nothing]
  , kiConfiguration = KernelConfig (HsJupyter.CLI.Types.ResourceLimits Nothing Nothing Nothing) "Corrupted" "haskell" Signal (object [])
  }

-- | Filter to only functional installations
filterFunctionalInstallations :: [KernelInstallation] -> [KernelInstallation]
filterFunctionalInstallations = filter isFunctionalInstallation
  where
    isFunctionalInstallation installation =
      case kiStatus installation of
        Installed -> True
        InstalledWithIssues _ -> True  -- Still functional, just has issues
        _ -> False

-- | Create GHC not found issue
ghcNotFoundIssue :: FilePath -> Issue
ghcNotFoundIssue ghcPath = Issue
  { iSeverity = Major
  , iComponent = GHCComponent
  , iDescription = "GHC executable not found"
  , iDetails = Just $ "Expected GHC at: " <> T.pack ghcPath
  }

-- | Create kernel.json corrupted issue
kernelJsonCorruptedIssue :: FilePath -> Issue
kernelJsonCorruptedIssue kernelJsonPath = Issue
  { iSeverity = Critical
  , iComponent = KernelComponent
  , iDescription = "kernel.json file is corrupted or unreadable"
  , iDetails = Just $ "File path: " <> T.pack kernelJsonPath
  }

-- | Get version information for HsJupyter kernel
getVersionInformation :: VersionOptions -> IO (Either CLIDiagnostic (Text, Text))
getVersionInformation options = withErrorContext "version-information" $ do
  logCLIOperation "version" "Retrieving version information"
    [("check_compatibility", A.Bool $ voCheckCompatibility options)]

  -- Get kernel version from executable
  kernelVersion <- getKernelVersion

  -- Get build information
  buildInfo <- getBuildInformation

  -- Check compatibility if requested
  if voCheckCompatibility options
    then do
      compatibilityResult <- checkSystemCompatibility
      case compatibilityResult of
        Left diag -> return $ Left diag
        Right _ -> return $ Right (kernelVersion, buildInfo)
    else return $ Right (kernelVersion, buildInfo)

-- | Get kernel version from current executable
getKernelVersion :: IO Text
getKernelVersion = return $ T.pack $ showVersion Paths.version

-- | Get build information
getBuildInformation :: IO Text
getBuildInformation = do
  buildDate <- getCurrentTime
  return $ "Built on " <> T.pack (show buildDate) <> " with GHC 9.12.2+"

-- | Check system compatibility
checkSystemCompatibility :: IO (Either CLIDiagnostic ())
checkSystemCompatibility = do
  -- Check if Jupyter is available
  jupyterResult <- detectJupyterEnvironment
  case jupyterResult of
    Left diag -> return $ Left diag
    Right _ -> do
      -- Check if GHC is available
      ghcResult <- findExecutable "ghc"
      case ghcResult of
        Nothing -> return $ Left $ SystemIntegrationError "GHC not found in PATH"
        Just _ -> return $ Right ()

-- T038: Uninstall Command Implementation (Phase 6 US4)

-- | Execute uninstall command with cleanup verification
executeUninstall :: UninstallOptions -> OutputFormat -> IO ()
executeUninstall opts format = do
  result <- uninstallKernel opts
  case result of
    Left diagnostic -> do
      formatOutput format (Left diagnostic)
    Right uninstallResult -> do
      formatOutput format (Right $ A.toJSON uninstallResult)

-- | Uninstall HsJupyter kernel with optional cleanup verification
uninstallKernel :: UninstallOptions -> IO (Either CLIDiagnostic UninstallResult)
uninstallKernel options = withErrorContext "uninstall-kernel" $ do
  logCLIOperation "uninstall" "Starting kernel uninstallation"
    [("force", A.Bool $ uoForce options), ("cleanup_all", A.Bool $ uoCleanupAll options)]

  -- Discover existing installations
  installationsResult <- listKernelInstallations (defaultListOptionsForUninstall options)
  case installationsResult of
    Left diag -> return $ Left diag
    Right installations -> do
      if null installations
        then return $ Right $ UninstallResult [] "No HsJupyter installations found"
        else do
          -- Uninstall each installation
          uninstallResults <- mapM (uninstallSingleInstallation options) installations
          let (errors, successes) = partitionResults uninstallResults

          -- Perform cleanup if requested
          cleanupResult <- if uoCleanupAll options
            then performGlobalCleanup options
            else return $ Right []

          case cleanupResult of
            Left cleanupDiag -> return $ Left cleanupDiag
            Right cleanupActions -> do
              let totalSuccesses = length successes
                  totalErrors = length errors
                  summaryMsg = T.pack $ "Uninstalled " <> show totalSuccesses <> " kernel(s)"
                  finalResult = UninstallResult (successes <> cleanupActions) summaryMsg

              logCLIOperation "uninstall" "Kernel uninstallation completed"
                [("total_uninstalled", A.Number $ fromIntegral totalSuccesses)
                ,("total_errors", A.Number $ fromIntegral totalErrors)]

              if null errors
                then return $ Right finalResult
                else return $ Left $ InstallationError $ combineIssues errors

-- | Create ListOptions for uninstall discovery
defaultListOptionsForUninstall :: UninstallOptions -> ListOptions
defaultListOptionsForUninstall uninstallOpts = ListOptions
  { loShowAll = True  -- Show all installations, including problematic ones
  , loSearchPath = uoKernelspecDir uninstallOpts  -- Use specified search path if any
  }

-- | Uninstall a single kernel installation
uninstallSingleInstallation :: UninstallOptions -> KernelInstallation -> IO (Either Issue UninstallAction)
uninstallSingleInstallation options installation = do
  let kernelspecPath = kiKernelspecPath installation
      kernelName = extractKernelNameFromPath kernelspecPath
      installationDir = takeDirectory kernelspecPath

  logCLIOperation "uninstall-single" ("Uninstalling: " <> kernelName)
    [("kernelspec_path", A.String $ T.pack kernelspecPath)]

  -- Check if we should force removal even if there are issues
  let shouldRemove = uoForce options || isRemovableInstallation installation

  if not shouldRemove && not (uoForce options)
    then return $ Left $ Issue Minor KernelComponent "Skipped problematic installation (use --force to remove)"
           (Just $ "Installation at " <> T.pack kernelspecPath <> " has issues")
    else do
      -- Attempt to remove the kernelspec directory
      removeResult <- try $ removeDirectoryRecursive installationDir
      case removeResult of
        Left (_ :: IOException) ->
          return $ Left $ Issue Major KernelComponent "Failed to remove kernelspec directory"
            (Just $ "Could not remove " <> T.pack installationDir)
        Right _ -> do
          -- Verify removal was successful
          stillExists <- doesDirectoryExist installationDir
          if stillExists
            then return $ Left $ Issue Major KernelComponent "Directory removal incomplete"
                   (Just $ "Directory still exists: " <> T.pack installationDir)
            else return $ Right $ UninstallAction
              { uaType = RemoveKernelspec
              , uaTarget = T.pack installationDir
              , uaResult = "Successfully removed"
              }

-- | Check if installation is safe to remove
isRemovableInstallation :: KernelInstallation -> Bool
isRemovableInstallation installation =
  case kiStatus installation of
    Installed -> True
    InstalledWithIssues _ -> True
    Corrupted _ -> True  -- Corrupted installations should be removable
    NotInstalled -> False  -- Not installed installations should not be removable

-- | Extract kernel name from kernelspec path
-- Optimized: single pass with reverse instead of length + !!
extractKernelNameFromPath :: FilePath -> String
extractKernelNameFromPath kernelspecPath =
  let pathComponents = splitDirectories kernelspecPath
  in case reverse pathComponents of
     (_:parent:_) -> parent  -- Parent directory of kernel.json
     _ -> "unknown-kernel"

-- | Split path into directory components
splitDirectories :: FilePath -> [String]
splitDirectories path = filter (not . null) $ splitOn "/" (normalise path)
  where
    splitOn :: Eq a => [a] -> [a] -> [[a]]
    splitOn _ [] = []
    splitOn delim str =
      let (chunk, rest) = breakOn delim str
      in chunk : case rest of
                   [] -> []
                   _:xs -> splitOn delim xs

    breakOn :: Eq a => [a] -> [a] -> ([a], [a])
    breakOn _ [] = ([], [])
    breakOn delim str@(x:xs)
      | delim `isPrefixOf` str = ([], str)
      | otherwise = let (chunk, rest) = breakOn delim xs in (x:chunk, rest)

    isPrefixOf :: Eq a => [a] -> [a] -> Bool
    isPrefixOf [] _ = True
    isPrefixOf _ [] = False
    isPrefixOf (x:xs) (y:ys) = x == y && isPrefixOf xs ys

    normalise :: FilePath -> FilePath
    normalise = id  -- Simplified for this context

-- | Perform global cleanup of HsJupyter-related files
performGlobalCleanup :: UninstallOptions -> IO (Either CLIDiagnostic [UninstallAction])
performGlobalCleanup options = withErrorContext "global-cleanup" $ do
  logCLIOperation "cleanup" "Performing global cleanup" []

  cleanupActions <- sequence
    [ cleanupTemporaryFiles
    , cleanupConfigurationFiles options
    , cleanupLogFiles options
    ]

  let (errors, actions) = partitionResults cleanupActions
  if null errors
    then return $ Right $ concat actions
    else return $ Left $ InstallationError $ combineIssues errors

-- | Cleanup temporary files created by HsJupyter
cleanupTemporaryFiles :: IO (Either Issue [UninstallAction])
cleanupTemporaryFiles = do
  tempDir <- getTemporaryDirectory
  let hsJupyterTempDir = tempDir </> "hs-jupyter"

  exists <- doesDirectoryExist hsJupyterTempDir
  if not exists
    then return $ Right []
    else do
      result <- try $ removeDirectoryRecursive hsJupyterTempDir
      case result of
        Left (_ :: IOException) ->
          return $ Left $ Issue Minor SystemComponent "Failed to cleanup temporary files"
            (Just $ "Could not remove " <> T.pack hsJupyterTempDir)
        Right _ ->
          return $ Right [UninstallAction CleanupTemp (T.pack hsJupyterTempDir) "Cleaned up temporary files"]

-- | Cleanup configuration files if requested
cleanupConfigurationFiles :: UninstallOptions -> IO (Either Issue [UninstallAction])
cleanupConfigurationFiles options =
  if not (uoRemoveConfig options)
    then return $ Right []
    else do
      homeDir <- getHomeDirectory
      let configDir = homeDir </> ".hs-jupyter"

      exists <- doesDirectoryExist configDir
      if not exists
        then return $ Right []
        else do
          result <- try $ removeDirectoryRecursive configDir
          case result of
            Left (_ :: IOException) ->
              return $ Left $ Issue Minor SystemComponent "Failed to cleanup configuration files"
                (Just $ "Could not remove " <> T.pack configDir)
            Right _ ->
              return $ Right [UninstallAction CleanupConfig (T.pack configDir) "Removed configuration files"]

-- | Cleanup log files if requested  
cleanupLogFiles :: UninstallOptions -> IO (Either Issue [UninstallAction])
cleanupLogFiles options =
  if not (uoRemoveLogs options)
    then return $ Right []
    else do
      homeDir <- getHomeDirectory
      let logDir = homeDir </> ".local" </> "share" </> "hs-jupyter" </> "logs"

      exists <- doesDirectoryExist logDir
      if not exists
        then return $ Right []
        else do
          result <- try $ removeDirectoryRecursive logDir
          case result of
            Left (_ :: IOException) ->
              return $ Left $ Issue Minor SystemComponent "Failed to cleanup log files"
                (Just $ "Could not remove " <> T.pack logDir)
            Right _ ->
              return $ Right [UninstallAction CleanupLogs (T.pack logDir) "Removed log files"]

-- | Partition Either results into errors and successes
partitionResults :: [Either a b] -> ([a], [b])
partitionResults [] = ([], [])
partitionResults (Left err : rest) =
  let (errors, successes) = partitionResults rest
  in (err : errors, successes)
partitionResults (Right success : rest) =
  let (errors, successes) = partitionResults rest
  in (errors, success : successes)

-- | Combine multiple issues into a single issue
combineIssues :: [Issue] -> Issue
combineIssues [] = Issue Minor SystemComponent "Unknown error" Nothing
combineIssues [issue] = issue
combineIssues issues =
  let maxSeverity = maximum $ map iSeverity issues
      issueDescriptions = map iDescription issues
      combinedDescription = "Multiple issues: " <> T.intercalate "; " issueDescriptions
  in Issue maxSeverity SystemComponent combinedDescription Nothing

-- | Get temporary directory (cross-platform)
getTemporaryDirectory :: IO FilePath
getTemporaryDirectory = do
  tmpEnv <- lookupEnv "TMPDIR"
  case tmpEnv of
    Just dir -> return dir
    Nothing -> return "/tmp"  -- Unix default

-- T037: Execute Command Implementations (Phase 6 US4)

-- | Execute list command with JSON/human output formatting
executeList :: ListOptions -> OutputFormat -> IO ()
executeList opts format = do
  result <- listKernelInstallations opts
  case result of
    Left diagnostic -> do
      formatOutput format (Left diagnostic)
    Right installations -> do
      formatOutput format (Right $ A.toJSON installations)

-- | Execute version command with compatibility checking
executeVersion :: VersionOptions -> OutputFormat -> IO ()
executeVersion opts format = do
  result <- getVersionInformation opts
  case result of
    Left diagnostic -> do
      formatOutput format (Left diagnostic)
    Right (version, buildInfo) -> do
      let versionInfo = object [ "version" .= version, "build_info" .= buildInfo ]
      formatOutput format (Right versionInfo)

-- ===========================================================================
-- T019: CLI-specific ResourceGuard helper functions
-- ===========================================================================

-- | CLI-specific resource error handling that works with CLIDiagnostic
withCLIResourceError :: Text -> IO (Either CLIDiagnostic a) -> IO (Either CLIDiagnostic a)
withCLIResourceError operation action = do
  action `catch` \(violation :: ResourceViolation) ->
    return $ Left (SystemIntegrationError $ "Resource violation during " <> operation <> ": " <> T.pack (show violation))

-- | CLI-specific resource cleanup pattern
withCLIResourceCleanup :: IO () -> IO (Either CLIDiagnostic a) -> IO (Either CLIDiagnostic a)
withCLIResourceCleanup cleanup action =
  action `finally` cleanup
<<<<<<< HEAD
  where
    finally :: IO a -> IO b -> IO a
    finally = E.finally
=======
>>>>>>> 75199d1f

-- | CLI-specific timeout wrapper for operations
withCLITimeout :: Int -> Text -> IO (Either CLIDiagnostic a) -> IO (Either CLIDiagnostic a)
withCLITimeout timeoutSeconds operation action = do
  result <- timeout (timeoutSeconds * 1000000) action
  case result of
    Nothing -> return $ Left (SystemIntegrationError $ "Operation timed out after " <> T.pack (show timeoutSeconds) <> " seconds: " <> operation)
    Just r -> return r
  where
    timeout :: Int -> IO a -> IO (Maybe a)
    timeout = System.Timeout.timeout

-- ===========================================================================
-- T020: CLI-specific structured logging functions
-- ===========================================================================

-- | Initialize a simple katip logging environment for CLI operations


-- | Log structured information about CLI operations using existing telemetry
logCLIOperation :: String -> String -> [(String, A.Value)] -> IO ()
logCLIOperation operation details fields = do
  timestamp <- getCurrentTime
  let metric = RuntimeMetric
        { metricName = T.pack "cli.operation"
        , metricValue = A.object $
            [ "operation" A..= operation
            , "details" A..= details
            , "timestamp" A..= timestamp
            ] <> [(K.fromString k, v) | (k, v) <- fields]
        , metricLabels = [("component", "cli")]
        }
  emitMetric (const $ return ()) metric  -- Simple emit to stdout for now
  hPutStrLn stdout $ "[CLI] " <> operation <> ": " <> details

-- | Log installation step with structured context
logInstallStep :: String -> String -> [(String, A.Value)] -> IO ()
logInstallStep step msg context =
  logCLIOperation "install_step" msg (("step", A.String (T.pack step)) : context)

-- | Log installation error with structured context
logInstallError :: String -> String -> [(String, A.Value)] -> IO ()
logInstallError step errorMsg context =
  logCLIOperation "install_error" errorMsg (("step", A.String (T.pack step)) : ("error", A.Bool True) : context)

-- | Log installation success with metrics
logInstallSuccess :: String -> [(String, A.Value)] -> IO ()
logInstallSuccess msg context =
  logCLIOperation "install_success" msg (("success", A.Bool True) : context)

-- ===========================================================================
-- T021: Cancellation support using TMVar patterns for constitutional compliance
-- ===========================================================================

-- | Cancellation token for managing long-running operations
data CancellationToken = CancellationToken
  { ctCancelled :: TMVar Bool    -- Signal for cancellation status
  , ctCleanupActions :: TMVar [IO ()]  -- Stack of cleanup actions
  }
  deriving (Eq)

-- | Create a new cancellation token for operation management
createCancellationToken :: IO CancellationToken
createCancellationToken = do
  cancelled <- newTMVarIO False
  cleanupActions <- newTMVarIO []
  return $ CancellationToken cancelled cleanupActions

-- | Cancel an operation and trigger cleanup actions
cancelOperation :: CancellationToken -> IO ()
cancelOperation token = do
  logCLIOperation "cancellation" "Operation cancellation requested" [("component", A.String "cancellation")]
  -- Set cancellation flag if not already set
  atomically $ do
<<<<<<< HEAD
    _cancelled <- takeTMVar (ctCancelled token)
=======
    _ <- takeTMVar (ctCancelled token)
>>>>>>> 75199d1f
    putTMVar (ctCancelled token) True
  -- Execute cleanup actions in reverse order (LIFO)
  cleanupActions <- atomically $ readTMVar (ctCleanupActions token)
  mapM_ (\action -> action `catch` \(_ :: SomeException) -> return ()) (reverse cleanupActions)
  logCLIOperation "cancellation" "Cleanup actions completed" [("actions_count", A.Number $ fromIntegral $ length cleanupActions)]

-- | Check if operation has been cancelled
isCancelled :: CancellationToken -> IO Bool
isCancelled token = atomically $ readTMVar (ctCancelled token)

-- | Add a cleanup action to be executed on cancellation
addCleanupAction :: CancellationToken -> IO () -> IO ()
addCleanupAction token action = atomically $ do
  actions <- takeTMVar (ctCleanupActions token)
  putTMVar (ctCleanupActions token) (action : actions)

-- | Execute an operation with cancellation support and cleanup
withCancellation :: CancellationToken -> IO a -> IO (Either CLIDiagnostic a)
withCancellation token operation = do
  -- Check for pre-cancellation
  cancelled <- isCancelled token
  if cancelled
    then return $ Left $ SystemIntegrationError "Operation cancelled before start"
    else do
      -- Execute operation and handle cancellation
      result <- (Right <$> operation) `catch` \(_ :: SomeException) -> do
        -- Check if cancellation was the cause
        cancelled' <- isCancelled token
        if cancelled'
          then return $ Left $ SystemIntegrationError "Operation cancelled by user request"
          else return $ Left $ SystemIntegrationError "Operation failed with exception"
      return result

-- | Execute kernel installation with cancellation support (T021 enhancement)
executeInstallWithCancellation :: InstallOptions -> CancellationToken -> IO (Either CLIDiagnostic ())
executeInstallWithCancellation options token = do
  logCLIOperation "install_with_cancellation" "Starting cancellable installation"
    [("scope", A.String $ T.pack $ show $ ioScope options)]

  -- Add cleanup actions for potential cancellation
  addCleanupAction token $ logCLIOperation "cleanup" "Installation cleanup triggered" []

  -- Execute installation with cancellation support
  withCancellation token (executeInstall options) >>= \case
    Left diag -> return $ Left diag
    Right (Left installDiag) -> return $ Left installDiag
    Right (Right _) -> return $ Right ()

-- | Execute kernel installation with given options (T015: Jupyter environment detection, T018: Complete installation)
-- T019: Enhanced with ResourceGuard integration for constitutional compliance
-- T020: Enhanced with structured logging via katip for observability
executeInstall :: InstallOptions -> IO (Either CLIDiagnostic ())
executeInstall options = withErrorContext "kernel-installation" $ do
  -- T020: Log installation start with options  
  logInstallStep "initialize" "Starting kernel installation"
    [ ("scope", A.String $ T.pack $ show $ ioScope options)
    , ("force_reinstall", A.Bool $ ioForceReinstall options)
    , ("validation_level", A.String $ T.pack $ show $ ioValidationLevel options)
    ]

  -- Constitutional resource limits for installation operations (<2min, <100MB)
  let installationLimits = defaultResourceLimits
        { rcMaxCpuSeconds = 120.0  -- 2 minute timeout for installation
        , rcMaxMemoryMB = 100      -- 100MB memory limit per specification
        , rcMaxOutputBytes = 10485760  -- 10MB output limit for logs
        }
<<<<<<< HEAD

  result <- withResourceGuard installationLimits $ \_guard -> do
=======
  
  result <- withResourceGuard installationLimits $ \_ -> do
>>>>>>> 75199d1f
    -- Step 1: Detect Jupyter environment (T015 implementation)
    logInstallStep "detect-environment" "Detecting Jupyter environment" []
    jupyterEnvResult <- withCLIResourceError "jupyter-environment-detection" detectJupyterEnvironment
    case jupyterEnvResult of
      Left diag -> do
        logInstallError "detect-environment" "Failed to detect Jupyter environment"
          [("error", A.String $ T.pack $ show diag)]
        return $ Left diag
      Right jupyterEnv -> do
        logInstallStep "detect-environment" "Jupyter environment detected successfully"
          [ ("kernelspec_dirs", A.Number $ fromIntegral $ length $ jeKernelspecDirs jupyterEnv)
          , ("install_type", A.String $ T.pack $ show $ jeInstallType jupyterEnv)
          ]

        -- Step 2: Validate environment meets installation requirements  
        logInstallStep "validate-environment" "Validating Jupyter environment" []
        validationResult <- withCLIResourceError "jupyter-environment-validation" $
          validateJupyterEnvironment jupyterEnv options
        case validationResult of
          Left diag -> do
            logInstallError "validate-environment" "Environment validation failed"
              [("error", A.String $ T.pack $ show diag)]
            return $ Left diag
          Right validatedEnv -> do
            logInstallStep "validate-environment" "Environment validation successful" []

            -- Step 3: Execute complete kernel registration workflow (T018)
            logInstallStep "kernel-registration" "Starting kernel registration" []
            registrationResult <- withCLIResourceError "kernel-registration" $
              executeKernelRegistration options validatedEnv
            case registrationResult of
              Left diag -> do
                logInstallError "kernel-registration" "Kernel registration failed"
                  [("error", A.String $ T.pack $ show diag)]
                return $ Left diag
              Right kernelPath -> do
                logInstallSuccess "Kernel installation completed successfully"
                  [("kernel_path", A.String $ T.pack kernelPath)]
                return $ Right ()  -- T020: Return result
  return result

-- | Detect current Jupyter environment using system utilities (T015)
-- T019: Enhanced with ResourceGuard protection for system detection operations  
-- T020: Enhanced with structured logging for observability
detectJupyterEnvironment :: IO (Either CLIDiagnostic JupyterEnvironment)
detectJupyterEnvironment = withErrorContext "jupyter-environment-detection" $ do
  -- Constitutional resource limits for environment detection (<5s timeout)
  let detectionLimits = defaultResourceLimits
        { rcMaxCpuSeconds = 5.0    -- 5 second timeout for environment detection
        , rcMaxMemoryMB = 25       -- 25MB memory limit for detection operations
        , rcMaxOutputBytes = 524288  -- 512KB output limit for command outputs
        }
<<<<<<< HEAD

  withResourceGuard detectionLimits $ \_guard -> do
=======
  
  withResourceGuard detectionLimits $ \_ -> do
>>>>>>> 75199d1f
    -- Use the Utilities module function for core detection
    result <- withCLIResourceError "core-jupyter-detection" Utilities.detectJupyterEnvironment
    case result of
      Left diag -> return $ Left diag
      Right jupyterEnv -> do
        -- Enhanced detection with additional validation (no resource wrapper needed - pure function)
        enhancedResult <- enhanceJupyterEnvironment jupyterEnv
        return $ Right enhancedResult

-- | Enhance detected Jupyter environment with additional validation
enhanceJupyterEnvironment :: JupyterEnvironment -> IO JupyterEnvironment
enhanceJupyterEnvironment jupyterEnv = do
  -- Verify kernelspec directories are accessible
  validatedDirs <- filterValidKernelspecDirs (jeKernelspecDirs jupyterEnv)

  -- Detect more precise Python version information
  enhancedPython <- enhancePythonEnvironment (jePythonEnv jupyterEnv)

  return jupyterEnv
    { jeKernelspecDirs = validatedDirs
    , jePythonEnv = enhancedPython
    }

-- | Filter kernelspec directories to only include accessible ones (T016: Enhanced implementation)
filterValidKernelspecDirs :: [FilePath] -> IO [FilePath]
filterValidKernelspecDirs dirs = filterAccessibleDirectories dirs

-- | Enhance Python environment information with more details
enhancePythonEnvironment :: PythonEnvironment -> IO PythonEnvironment
enhancePythonEnvironment pythonEnv = do
  -- Get actual Python version by running python --version
  versionResult <- readProcessWithExitCode (pePath pythonEnv) ["--version"] ""
  let version = case versionResult of
        (ExitSuccess, stdout, _) ->
          -- Python 2 outputs to stderr, Python 3 to stdout
          -- Output format: "Python 3.x.x"
          let output = T.pack stdout
              versionNum = case T.words output of
                (_:v:_) -> v  -- "Python" "3.x.x"
                _ -> "unknown"
          in versionNum
        (ExitSuccess, "", stderr) ->
          -- Python 2 case
          let output = T.pack stderr
              versionNum = case T.words output of
                (_:v:_) -> v
                _ -> "unknown"
          in versionNum
        _ -> "unknown"
  return pythonEnv { peVersion = version }

-- | Validate detected Jupyter environment against install options (T015)
validateJupyterEnvironment :: JupyterEnvironment -> InstallOptions -> IO (Either CLIDiagnostic JupyterEnvironment)
validateJupyterEnvironment jupyterEnv options = do
  -- Validate kernelspec directories are accessible for the chosen scope
  kernelspecValidation <- validateKernelspecDirectories (jeKernelspecDirs jupyterEnv) options
  case kernelspecValidation of
    Left diag -> return $ Left diag
    Right validatedDirs -> do
      -- Update environment with validated directories
      let updatedEnv = jupyterEnv { jeKernelspecDirs = validatedDirs }

      -- Validate Python environment compatibility
      pythonValidation <- validatePythonCompatibility (jePythonEnv jupyterEnv) options
      case pythonValidation of
        Left diag -> return $ Left diag
        Right validatedPython -> do
          let finalEnv = updatedEnv { jePythonEnv = validatedPython }
          return $ Right finalEnv

-- | Validate kernelspec directories exist and are writable for installation scope (T015)
validateKernelspecDirectories :: [FilePath] -> InstallOptions -> IO (Either CLIDiagnostic [FilePath])
validateKernelspecDirectories dirs options = do
  -- Filter directories based on installation scope and accessibility
  case ioScope options of
    AutoDetect -> do
      -- Try to find the best available directory
      validDirs <- filterAccessibleDirectories dirs
      if null validDirs
        then return $ Left $ ValidationError "No accessible kernelspec directories found"
        else return $ Right validDirs
    UserInstallation -> do
      -- Filter to user-accessible directories only
      userDirs <- filterUserDirectories dirs
      if null userDirs
        then return $ Left $ ValidationError "No user-accessible kernelspec directories found"
        else return $ Right userDirs
    SystemInstallation -> do
      -- Filter to system directories only
      systemDirs <- filterSystemDirectories dirs
      if null systemDirs
        then return $ Left $ ValidationError "No system kernelspec directories found or insufficient permissions"
        else return $ Right systemDirs
    CustomPath customDir -> do
      -- Validate the custom directory exists and is accessible
      validCustom <- filterAccessibleDirectories [customDir]
      if null validCustom
        then return $ Left $ ValidationError $ "Custom kernelspec directory not accessible: " <> T.pack customDir
        else return $ Right validCustom

-- | Filter directories to only include accessible ones (T016: Enhanced implementation)
filterAccessibleDirectories :: [FilePath] -> IO [FilePath]
filterAccessibleDirectories dirs = filterM isAccessibleDirectory dirs
  where
    isAccessibleDirectory dir = do
      exists <- doesDirectoryExist dir
      if not exists
        then return False
        else do
          result <- try (getPermissions dir)
          case result of
            Left (_ :: IOException) -> return False
            Right perms -> return (readable perms && writable perms)

-- | Filter directories to user-accessible ones (T016: Enhanced implementation)
filterUserDirectories :: [FilePath] -> IO [FilePath]
filterUserDirectories dirs = do
  homeDir <- getHomeDirectory
  let userDirs = filter (isUserDirectory homeDir) dirs
  filterAccessibleDirectories userDirs
  where
    isUserDirectory homeDir dir =
      T.pack homeDir `T.isInfixOf` T.pack dir || "/.local/" `T.isInfixOf` T.pack dir

-- | Filter directories to system ones (T016: Enhanced implementation)
filterSystemDirectories :: [FilePath] -> IO [FilePath]
filterSystemDirectories dirs = do
  let systemDirs = filter isSystemDirectory dirs
  filterAccessibleDirectories systemDirs
  where
    isSystemDirectory dir =
      "/usr/" `T.isInfixOf` T.pack dir ||
      "/opt/" `T.isInfixOf` T.pack dir ||
      "/Library/" `T.isInfixOf` T.pack dir  -- macOS system directories-- | Validate Python environment compatibility with installation requirements
validatePythonCompatibility :: PythonEnvironment -> InstallOptions -> IO (Either CLIDiagnostic PythonEnvironment)
validatePythonCompatibility pythonEnv _options = do
  -- Check if Python path is valid
  if pePath pythonEnv == ""
    then return $ Left $ ValidationError "Python executable not found"
    else do
      -- Check Python version (require 3.6+)
      let version = peVersion pythonEnv
          versionParts = T.splitOn "." version
      case versionParts of
        (major:minor:_) -> do
          case (T.unpack major, T.unpack minor) of
            (majorStr, minorStr) | all (`elem` ("0123456789" :: String)) majorStr && all (`elem` ("0123456789" :: String)) minorStr -> do
              let majorNum = read majorStr :: Int
                  minorNum = read minorStr :: Int
              if majorNum >= 3 && (majorNum > 3 || minorNum >= 6)
                then return $ Right pythonEnv
                else return $ Left $ ValidationError $ "Python version " <> version <> " is too old. Require Python 3.6 or later."
            _ -> return $ Right pythonEnv  -- Can't parse version, proceed anyway
        _ -> return $ Right pythonEnv  -- Can't parse version, proceed anyway

-- ===========================================================================
-- T016: Kernelspec Directory Discovery and Validation Functions
-- ===========================================================================

-- | Find available kernelspec directories in the system (T016)
findKernelspecDirectories :: IO (Either CLIDiagnostic [FilePath])
findKernelspecDirectories = do
  -- Standard Jupyter kernelspec locations
  homeDir <- getHomeDirectory

  -- Get system and user kernelspec directories
  let standardDirs =
        [ homeDir </> ".local" </> "share" </> "jupyter" </> "kernels"  -- User local
        , homeDir </> ".jupyter" </> "kernels"                          -- User jupyter
        , "/usr/local/share/jupyter/kernels"                           -- System local
        , "/usr/share/jupyter/kernels"                                 -- System global
        ]

  -- Check for conda environment directories
  condaEnvDirs <- findCondaKernelspecDirs

  -- Check for custom JUPYTER_PATH directories
  customDirs <- findCustomJupyterDirs

  -- Combine all potential directories
  let allDirs = standardDirs <> condaEnvDirs <> customDirs

  -- Filter to only existing and accessible directories
  validDirs <- filterAccessibleDirectories allDirs

  if null validDirs
    then return $ Left $ ValidationError "No accessible kernelspec directories found in system"
    else return $ Right validDirs

-- | Find conda environment kernelspec directories (T016)
findCondaKernelspecDirs :: IO [FilePath]
findCondaKernelspecDirs = do
  -- Check for conda environments
  condaEnv <- lookupEnv "CONDA_PREFIX"
  condaDefault <- lookupEnv "CONDA_DEFAULT_ENV"

  let condaDirs = case (condaEnv, condaDefault) of
        (Just prefix, _) ->
          [ prefix </> "share" </> "jupyter" </> "kernels"
          ]
        (Nothing, Just defaultEnv) ->
          -- Try common conda installation paths
          [ "/opt/conda/envs" </> defaultEnv </> "share" </> "jupyter" </> "kernels"
          , "/usr/local/conda/envs" </> defaultEnv </> "share" </> "jupyter" </> "kernels"
          ]
        _ -> []

  -- Also check for miniconda/anaconda in home directory
  homeDir <- getHomeDirectory
  let homeConda =
        [ homeDir </> "miniconda3" </> "share" </> "jupyter" </> "kernels"
        , homeDir </> "anaconda3" </> "share" </> "jupyter" </> "kernels"
        ]

  return $ condaDirs <> homeConda

-- | Find custom Jupyter directories from JUPYTER_PATH environment variable (T016)
findCustomJupyterDirs :: IO [FilePath]
findCustomJupyterDirs = do
  jupyterPath <- lookupEnv "JUPYTER_PATH"
  case jupyterPath of
    Nothing -> return []
    Just paths -> do
      -- Split by colon on Unix systems (TODO: Handle Windows semicolon)
      let pathList = T.split (== ':') (T.pack paths)
      -- Optimized: fuse two maps into single map
      return $ map ((</> "kernels") . T.unpack) pathList

-- | Ensure directory exists, creating it if necessary (T016)
ensureDirectoryExists :: FilePath -> IO (Either CLIDiagnostic FilePath)
ensureDirectoryExists dir = do
  result <- try $ createDirectoryIfMissing True dir
  case result of
    Left (ex :: IOException) ->
      return $ Left $ ValidationError $ "Failed to create directory " <> T.pack dir <> ": " <> T.pack (show ex)
    Right () -> do
      -- Verify the directory was created and is accessible
      exists <- doesDirectoryExist dir
      if exists
        then do
          perms <- getPermissions dir
          if writable perms
            then return $ Right dir
            else return $ Left $ ValidationError $ "Directory " <> T.pack dir <> " is not writable"
        else return $ Left $ ValidationError $ "Failed to create directory " <> T.pack dir

-- | Get the full path to kernel.json for a given kernelspec directory and kernel name (T016)
getKernelPath :: FilePath -> Text -> FilePath
getKernelPath kernelspecDir kernelName =
  kernelspecDir </> T.unpack kernelName </> "kernel.json"

-- | Validate that a kernelspec directory can accommodate a new kernel installation (T016)
validateKernelInstallation :: FilePath -> Text -> IO (Either CLIDiagnostic FilePath)
validateKernelInstallation kernelspecDir kernelName = do
  let kernelDir = kernelspecDir </> T.unpack kernelName
  let kernelPath = getKernelPath kernelspecDir kernelName

  -- Ensure the parent kernelspec directory exists
  kernelspecExists <- doesDirectoryExist kernelspecDir
  if not kernelspecExists
    then return $ Left $ ValidationError $ "Kernelspec directory does not exist: " <> T.pack kernelspecDir
    else do
      -- Check if kernel directory already exists
      kernelDirExists <- doesDirectoryExist kernelDir
      if kernelDirExists
        then return $ Left $ ValidationError $ "Kernel already exists at: " <> T.pack kernelDir
        else do
          -- Try to create the kernel directory
          ensureResult <- ensureDirectoryExists kernelDir
          case ensureResult of
            Left diag -> return $ Left diag
            Right _createdDir -> return $ Right kernelPath

-- ===========================================================================
-- T017: Kernel.json Generation with Constitutional Compliance
-- ===========================================================================

-- | Generate kernel.json content for HsJupyter kernel installation (T017 + T033: Phase 5 US3)
generateKernelJson :: InstallOptions -> FilePath -> IO (Either CLIDiagnostic Value)
generateKernelJson options ghcPath = do
  -- Constitutional validation: validate inputs
  if null ghcPath
    then return $ Left $ ValidationError "GHC path cannot be empty"
    else do
      -- Get the path to the hs-jupyter-kernel executable
      kernelExecutablePath <- getKernelExecutablePath
      case kernelExecutablePath of
        Left diag -> return $ Left diag
        Right executablePath -> do
          -- Build enhanced kernel.json structure with Phase 5 US3 custom configuration support
          let kernelJson = object $
                [ "argv" .= generateKernelArgvWithCustomArgs options executablePath
                , "display_name" .= getDisplayName options
                , "language" .= getLanguageIdentifier options
                , "interrupt_mode" .= ("signal" :: Text)
                , "env" .= generateEnvironmentVariablesWithCustom options ghcPath
                , "metadata" .= generateKernelMetadataWithCustom options
                ] <> generateResourceLimitFields options
          return $ Right kernelJson

-- | Generate argv array for kernel startup command (T017 + T033: Phase 5 US3)
generateKernelArgv :: FilePath -> [Text]
generateKernelArgv executablePath =
  [ T.pack executablePath
  , "--connection"
  , "{connection_file}"  -- Jupyter will substitute this placeholder
  ]

-- | Generate argv array with custom kernel arguments (T033: Phase 5 US3)
generateKernelArgvWithCustomArgs :: InstallOptions -> FilePath -> [Text]
generateKernelArgvWithCustomArgs options executablePath =
  let baseArgs = generateKernelArgv executablePath
      customArgs = ioKernelArguments options
      -- Add custom timeout if specified
      timeoutArgs = case ioConnectionTimeout options of
        Nothing -> []
        Just timeout -> ["--timeout", T.pack (show timeout)]
  in baseArgs <> customArgs <> timeoutArgs

-- | Get display name for the kernel from options or default (T017)
getDisplayName :: InstallOptions -> Text
getDisplayName options = fromMaybe "Haskell" (ioDisplayName options)

-- | Get language identifier for the kernel with custom support (T033: Phase 5 US3)
getLanguageIdentifier :: InstallOptions -> Text
getLanguageIdentifier options = fromMaybe "haskell" (ioLanguage options)

-- | Generate environment variables for kernel execution (T017)
generateEnvironmentVariables :: InstallOptions -> FilePath -> Object
generateEnvironmentVariables _options ghcPath =
  KM.fromList [(K.fromText "GHC_PATH", String $ T.pack ghcPath)]

-- | Generate environment variables with custom additions (T033: Phase 5 US3)
generateEnvironmentVariablesWithCustom :: InstallOptions -> FilePath -> Object
generateEnvironmentVariablesWithCustom options ghcPath =
  let baseEnv = generateEnvironmentVariables options ghcPath
      customEnvPairs = ioEnvironmentVars options
      customEnvMap = KM.fromList [(K.fromText key, String value) | (key, value) <- customEnvPairs]
  in KM.union customEnvMap baseEnv  -- Custom vars override base vars

-- | Generate kernel metadata with constitutional compliance (T017)
generateKernelMetadata :: InstallOptions -> Object
generateKernelMetadata _options =
  let versionText = T.pack $ showVersion Paths.version
  in KM.fromList
    [ (K.fromText "kernel_version", String versionText)
    , (K.fromText "implementation", String "hs-jupyter-kernel")
    , (K.fromText "implementation_version", String versionText)
    , (K.fromText "language_version", String "GHC 9.12.2+")
    , (K.fromText "banner", String "HsJupyter - Haskell kernel for Jupyter notebooks")
    , (K.fromText "help_links", Array $ V.fromList
        [ object
            [ ("text", String "HsJupyter Documentation")
            , ("url", String "https://github.com/user/HsJupyter")
            ]
        ])
    ]

-- | Generate kernel metadata with custom configuration (T033: Phase 5 US3)
generateKernelMetadataWithCustom :: InstallOptions -> Object
generateKernelMetadataWithCustom options =
  let baseMetadata = generateKernelMetadata options
      customFields = case ioResourceLimits options of
        Nothing -> []
        Just limits ->
          [ (K.fromText "resource_limits", resourceLimitsToMetadata limits)
          ]
  in KM.union (KM.fromList customFields) baseMetadata

-- | Get the path to the hs-jupyter-kernel executable (T017)
getKernelExecutablePath :: IO (Either CLIDiagnostic FilePath)
getKernelExecutablePath = do
  -- Try to find the executable in common locations
  result <- try $ do
    -- First try to use the same executable that's currently running
    executablePath <- getExecutablePath
    return executablePath
  case result of
    Left (_ :: IOException) -> do
      -- Fallback: try to find hs-jupyter-kernel in PATH
      pathResult <- findExecutable "hs-jupyter-kernel"
      case pathResult of
        Nothing -> return $ Left $ ValidationError "Unable to locate hs-jupyter-kernel executable"
        Just execPath -> return $ Right execPath
    Right execPath -> return $ Right execPath

-- | Write kernel.json file to the specified path with constitutional error handling (T017)
writeKernelJson :: FilePath -> Value -> IO (Either CLIDiagnostic ())
writeKernelJson kernelPath kernelJson = do
  result <- try $ do
    -- Ensure the directory exists
    let kernelDir = takeDirectory kernelPath
    createDirectoryIfMissing True kernelDir

    -- Write kernel.json with standard JSON formatting
    LBS.writeFile kernelPath $ encode kernelJson

  case result of
    Left (ex :: IOException) ->
      return $ Left $ ValidationError $ "Failed to write kernel.json: " <> T.pack (show ex)
    Right () -> return $ Right ()

-- | Complete kernel installation by generating and writing kernel.json (T017)
installKernelJson :: InstallOptions -> FilePath -> FilePath -> IO (Either CLIDiagnostic FilePath)
installKernelJson options kernelPath ghcPath = withErrorContext "kernel-json-installation" $ do
  -- T020: Log kernel.json installation start
  logInstallStep "kernel-json" "Installing kernel.json file"
    [ ("kernel_path", A.String $ T.pack kernelPath)
    , ("ghc_path", A.String $ T.pack ghcPath)
    ]
  -- Step 1: Generate kernel.json content with resource protection
  jsonResult <- withCLIResourceError "json-generation" $ generateKernelJson options ghcPath
  case jsonResult of
    Left diag -> return $ Left diag
    Right kernelJson -> do
      -- Step 2: Write kernel.json to file with cleanup on failure
      writeResult <- withCLIResourceCleanup (cleanupJsonFile kernelPath) $
        withCLIResourceError "json-file-write" $ writeKernelJson kernelPath kernelJson
      case writeResult of
        Left diag -> return $ Left diag
        Right () -> return $ Right kernelPath
  where
    -- Cleanup incomplete kernel.json files on failure
    cleanupJsonFile :: FilePath -> IO ()
    cleanupJsonFile path = do
      fileExists <- doesFileExist path
      when fileExists $ do
        (try :: IO () -> IO (Either SomeException ())) (removeDirectoryRecursive (takeDirectory path)) >> return ()
      return ()

-- | Validate generated kernel.json content against Jupyter requirements (T017)
validateKernelJson :: Value -> IO (Either CLIDiagnostic Value)
validateKernelJson kernelJson = do
  case kernelJson of
    Object obj -> do
      -- Check required fields according to Jupyter kernel specification
      case (KM.lookup (K.fromText "argv") obj, KM.lookup (K.fromText "display_name") obj, KM.lookup (K.fromText "language") obj) of
        (Just (Array _), Just (String _), Just (String _)) ->
          return $ Right kernelJson
        _ -> return $ Left $ ValidationError "Invalid kernel.json: missing required fields (argv, display_name, language)"
    _ -> return $ Left $ ValidationError "Invalid kernel.json: root must be an object"

-- ===========================================================================
-- T018: Kernel Registration and File System Operations
-- ===========================================================================

-- | Execute complete kernel registration workflow (T018)
executeKernelRegistration :: InstallOptions -> JupyterEnvironment -> IO (Either CLIDiagnostic FilePath)
executeKernelRegistration options jupyterEnv = withErrorContext "kernel-registration-workflow" $ do
  -- Constitutional resource limits for registration operations
  let registrationLimits = defaultResourceLimits
        { rcMaxCpuSeconds = 30.0   -- 30 second timeout for registration steps
        , rcMaxMemoryMB = 50       -- 50MB memory limit for file operations
        , rcMaxOutputBytes = 1048576  -- 1MB output limit for logs
        }
<<<<<<< HEAD

  withResourceGuard registrationLimits $ \_guard -> do
=======
  
  withResourceGuard registrationLimits $ \_ -> do
>>>>>>> 75199d1f
    -- Step 1: Find suitable kernelspec directory for installation  
    targetDirectoryResult <- withCLIResourceError "directory-selection" $
      selectInstallationDirectory options jupyterEnv
    case targetDirectoryResult of
      Left diag -> return $ Left diag
      Right targetDir -> do
        -- Step 2: Determine kernel name and check for conflicts
        kernelNameResult <- withCLIResourceError "kernel-name-resolution" $
          resolveKernelName options targetDir
        case kernelNameResult of
          Left diag -> return $ Left diag
          Right kernelName -> do
            -- Step 3: Get GHC path for kernel configuration
            ghcPathResult <- withCLIResourceError "ghc-path-resolution" $
              resolveGHCPath options
            case ghcPathResult of
              Left diag -> return $ Left diag
              Right ghcPath -> do
                -- Step 4: Create kernel directory and install kernel.json with cleanup
                let kernelPath = getKernelPath targetDir kernelName
                installResult <- withCLIResourceCleanup (cleanupOnFailure kernelPath) $
                  withCLIResourceError "kernel-json-installation" $
                    installKernelJson options kernelPath ghcPath
                case installResult of
                  Left diag -> return $ Left diag
                  Right installedPath -> do
                    -- Step 5: Verify installation success with requested validation level (T024)
                    verificationResult <- withCLIResourceError "installation-verification" $
                      verifyKernelInstallationWithLevel (ioValidationLevel options) installedPath
                    case verificationResult of
                      Left diag -> return $ Left diag
                      Right _ -> return $ Right installedPath

-- | Cleanup function for failed installations (T019: Constitutional resource cleanup)
cleanupOnFailure :: FilePath -> IO ()
cleanupOnFailure kernelPath = do
  dirExists <- doesDirectoryExist (takeDirectory kernelPath)
  when dirExists $ do
    -- Remove incomplete kernel directory if it exists
    (try :: IO () -> IO (Either SomeException ())) (removeDirectoryRecursive (takeDirectory kernelPath)) >> return ()

-- | Select the most appropriate installation directory from available options (T018)
selectInstallationDirectory :: InstallOptions -> JupyterEnvironment -> IO (Either CLIDiagnostic FilePath)
selectInstallationDirectory options jupyterEnv = do
  let availableDirs = jeKernelspecDirs jupyterEnv

  case ioScope options of
    AutoDetect -> do
      -- Choose the first writable directory, preferring user directories
      suitableDir <- findBestInstallationDirectory availableDirs
      case suitableDir of
        Nothing -> return $ Left $ ValidationError "No suitable installation directory found"
        Just dir -> return $ Right dir

    UserInstallation -> do
      -- Filter to user directories only
      userDirs <- filterUserDirectories availableDirs
      case userDirs of
        [] -> return $ Left $ ValidationError "No user-accessible kernelspec directories found"
        (dir:_) -> return $ Right dir

    SystemInstallation -> do
      -- Filter to system directories only
      systemDirs <- filterSystemDirectories availableDirs
      case systemDirs of
        [] -> return $ Left $ ValidationError "No system kernelspec directories found or insufficient permissions"
        (dir:_) -> return $ Right dir

    CustomPath customDir -> do
      -- Validate custom directory exists and is writable
      customValidation <- filterAccessibleDirectories [customDir]
      case customValidation of
        [] -> return $ Left $ ValidationError $ "Custom directory not accessible: " <> T.pack customDir
        (_:_) -> return $ Right customDir

-- | Find the best installation directory from available options (T018)
findBestInstallationDirectory :: [FilePath] -> IO (Maybe FilePath)
findBestInstallationDirectory [] = return Nothing
findBestInstallationDirectory dirs = do
  -- Prefer user directories over system directories
  userDirs <- filterUserDirectories dirs
  case userDirs of
    (dir:_) -> return $ Just dir
    [] -> do
      -- Fall back to system directories if no user directories available
      systemDirs <- filterSystemDirectories dirs
<<<<<<< HEAD
      return $ case systemDirs of
        (dir:_) -> Just dir
        [] -> Nothing
=======
      return $ listToMaybe systemDirs
>>>>>>> 75199d1f

-- | Resolve kernel name, handling conflicts with existing installations (T018)
resolveKernelName :: InstallOptions -> FilePath -> IO (Either CLIDiagnostic Text)
resolveKernelName options targetDir = do
  let baseKernelName = fromMaybe "haskell" (ioDisplayName options)
      proposedName = T.toLower $ T.replace " " "-" baseKernelName

  if ioForceReinstall options
    then do
      -- Force reinstall: remove existing installation if present
      let kernelDir = targetDir </> T.unpack proposedName
      kernelDirExists <- doesDirectoryExist kernelDir
      when kernelDirExists $ do
        result <- try $ removeDirectoryRecursive kernelDir
        case result of
          Left (_ :: IOException) -> return ()  -- Ignore removal errors for now
          Right () -> return ()
      return $ Right proposedName
    else do
      -- Check for conflicts and generate unique name if needed
      finalName <- generateUniqueKernelName targetDir proposedName
      return $ Right finalName

-- | Generate a unique kernel name if conflicts exist (T018)
generateUniqueKernelName :: FilePath -> Text -> IO Text
generateUniqueKernelName targetDir baseName = do
  let baseDir = targetDir </> T.unpack baseName
  baseExists <- doesDirectoryExist baseDir
  if not baseExists
    then return baseName
    else findAvailableName baseName 1
  where
    findAvailableName :: Text -> Int -> IO Text
    findAvailableName base counter = do
      let candidateName = base <> "-" <> T.pack (show counter)
          candidateDir = targetDir </> T.unpack candidateName
      candidateExists <- doesDirectoryExist candidateDir
      if not candidateExists
        then return candidateName
        else findAvailableName base (counter + 1)

-- | Resolve GHC path for kernel configuration (T018)
resolveGHCPath :: InstallOptions -> IO (Either CLIDiagnostic FilePath)
resolveGHCPath options = do
  case ioGHCPath options of
    Just customGHCPath ->
      -- Use custom GHC path if provided
      return $ Right customGHCPath
    Nothing -> do
      -- Auto-detect GHC path
      ghcPathResult <- findExecutable "ghc"
      case ghcPathResult of
        Nothing -> return $ Left $ ValidationError "GHC executable not found in PATH. Please specify --ghc-path or ensure GHC is installed."
        Just ghcPath -> return $ Right ghcPath

-- | Verify that kernel installation was successful (T018, enhanced T024)
verifyKernelInstallation :: FilePath -> IO (Either CLIDiagnostic ())
verifyKernelInstallation kernelPath = do
  -- Always do basic validation first
  basicValidationResult <- performBasicValidation kernelPath
  case basicValidationResult of
    Left diag -> return $ Left diag
    Right _ -> return $ Right ()

-- | Enhanced kernel installation verification with validation level support (T024)
verifyKernelInstallationWithLevel :: ValidationLevel -> FilePath -> IO (Either CLIDiagnostic ())
verifyKernelInstallationWithLevel validationLevel kernelPath = do
  logInstallStep "verification" ("Starting kernel verification at level: " <> show validationLevel)
    [("kernel_path", A.String $ T.pack kernelPath)]

  case validationLevel of
    NoValidation -> do
      logInstallStep "verification" "Skipping validation (NoValidation level)" []
      return $ Right ()

    BasicValidation -> do
      logInstallStep "verification" "Performing basic validation" []
      performBasicValidation kernelPath

    FullValidation -> do
      logInstallStep "verification" "Performing full kernel functionality validation" []
      -- First do basic validation
      basicResult <- performBasicValidation kernelPath
      case basicResult of
        Left diag -> return $ Left diag
        Right _ -> do
          -- Then perform full kernel functionality test
          functionalityResult <- performKernelFunctionalityTest kernelPath
          case functionalityResult of
            Left diag -> return $ Left diag
            Right _ -> do
              logInstallSuccess "Kernel functionality verification completed successfully"
                [("validation_level", A.String "full")]
              return $ Right ()

-- | Perform basic validation (file existence, JSON validity, structure) (T024)
performBasicValidation :: FilePath -> IO (Either CLIDiagnostic ())
performBasicValidation kernelPath = do
  -- Check that kernel.json file exists and is readable
  kernelExists <- doesFileExist kernelPath
  if not kernelExists
    then return $ Left $ ValidationError $ "Kernel installation failed: kernel.json not found at " <> T.pack kernelPath
    else do
      -- Try to parse the kernel.json file to ensure it's valid
      result <- try $ LBS.readFile kernelPath
      case result of
        Left (_ :: IOException) ->
          return $ Left $ ValidationError $ "Kernel installation verification failed: cannot read " <> T.pack kernelPath
        Right content -> do
          case eitherDecode content of
            Left parseError ->
              return $ Left $ ValidationError $ "Kernel installation verification failed: invalid JSON in " <> T.pack kernelPath <> ": " <> T.pack parseError
            Right (kernelJson :: Value) -> do
              -- Validate the kernel.json structure
              validationResult <- validateKernelJson kernelJson
              case validationResult of
                Left diag -> return $ Left diag
                Right _ -> return $ Right ()

-- | Perform kernel functionality test by attempting basic operations (T024 implementation)
performKernelFunctionalityTest :: FilePath -> IO (Either CLIDiagnostic ())
performKernelFunctionalityTest kernelPath = withErrorContext "kernel-functionality-test" $ do
  logInstallStep "functionality-test" "Testing basic kernel functionality"
    [("kernel_path", A.String $ T.pack kernelPath)]

  -- Constitutional timeout for functionality tests (30 seconds max)
  functionalityResult <- withCLITimeout 30 "kernel-functionality-test" $ do
    -- Test 1: Verify GHC executable is accessible from kernel configuration
    ghcTestResult <- testKernelGHCAccess kernelPath
    case ghcTestResult of
      Left diag -> return $ Left diag
      Right _ -> do
        -- Test 2: Verify kernel executable exists and has proper permissions
        executableTestResult <- testKernelExecutableAccess kernelPath
        case executableTestResult of
          Left diag -> return $ Left diag
          Right _ -> do
            -- Test 3: Validate environment variables and paths
            environmentTestResult <- testKernelEnvironment kernelPath
            case environmentTestResult of
              Left diag -> return $ Left diag
              Right _ -> return $ Right ()

  return functionalityResult

-- | Test GHC accessibility from kernel configuration (T024)
testKernelGHCAccess :: FilePath -> IO (Either CLIDiagnostic ())
testKernelGHCAccess kernelPath = do
  -- Read kernel.json to extract GHC path
  kernelContent <- try $ LBS.readFile kernelPath
  case kernelContent of
    Left (_ :: IOException) ->
      return $ Left $ ValidationError "Cannot read kernel.json for GHC access test"
    Right content -> do
      case eitherDecode content of
        Left _ -> return $ Left $ ValidationError "Invalid kernel.json format for GHC test"
        Right (kernelJson :: Value) -> do
          ghcPath <- extractGHCPath kernelJson
          case ghcPath of
            Nothing ->
              return $ Left $ ValidationError "No GHC path found in kernel environment configuration"
            Just path -> do
              -- Test if GHC executable exists and is executable
              ghcExists <- doesFileExist path
              if ghcExists
                then do
                  -- Test basic GHC version check (quick validation)
                  versionResult <- try $ do
                    result <- System.Timeout.timeout 5000000 $ -- 5 second timeout
                      readProcessWithExitCode path ["--version"] ""
                    return result
                  case versionResult of
                    Left (_ :: SomeException) ->
                      return $ Left $ ValidationError $ "GHC executable test failed: " <> T.pack path
                    Right Nothing ->
                      return $ Left $ ValidationError $ "GHC version check timed out: " <> T.pack path
                    Right (Just (exitCode, _, _)) ->
                      case exitCode of
                        ExitSuccess -> return $ Right ()
                        _ -> return $ Left $ ValidationError $ "GHC version check failed: " <> T.pack path
                else return $ Left $ ValidationError $ "GHC executable not found: " <> T.pack path

-- | Test kernel executable accessibility (T024)
testKernelExecutableAccess :: FilePath -> IO (Either CLIDiagnostic ())
testKernelExecutableAccess kernelPath = do
  -- Read kernel.json to extract kernel executable path
  kernelContent <- try $ LBS.readFile kernelPath
  case kernelContent of
    Left (_ :: IOException) ->
      return $ Left $ ValidationError "Cannot read kernel.json for executable test"
    Right content -> do
      case eitherDecode content of
        Left _ -> return $ Left $ ValidationError "Invalid kernel.json format for executable test"
        Right (kernelJson :: Value) -> do
          executablePath <- extractKernelExecutablePath kernelJson
          case executablePath of
            Nothing ->
              return $ Left $ ValidationError "No kernel executable path found in argv configuration"
            Just path -> do
              -- Test if kernel executable exists and has proper permissions
              execExists <- doesFileExist path
              if execExists
                then do
                  -- Check executable permissions
                  perms <- getPermissions path
                  if executable perms
                    then return $ Right ()
                    else return $ Left $ ValidationError $ "Kernel executable lacks execute permissions: " <> T.pack path
                else return $ Left $ ValidationError $ "Kernel executable not found: " <> T.pack path

-- | Test kernel environment configuration (T024)
testKernelEnvironment :: FilePath -> IO (Either CLIDiagnostic ())
testKernelEnvironment kernelPath = do
  -- Read kernel.json to validate environment variables
  kernelContent <- try $ LBS.readFile kernelPath
  case kernelContent of
    Left (_ :: IOException) ->
      return $ Left $ ValidationError "Cannot read kernel.json for environment test"
    Right content -> do
      case eitherDecode content of
        Left _ -> return $ Left $ ValidationError "Invalid kernel.json format for environment test"
        Right (kernelJson :: Value) -> do
          -- Validate required fields and environment configuration
          envValidation <- validateEnvironmentConfiguration kernelJson
          case envValidation of
            Left diag -> return $ Left diag
            Right _ -> return $ Right ()

-- | Extract GHC path from kernel.json environment configuration (T024)
extractGHCPath :: Value -> IO (Maybe FilePath)
extractGHCPath kernelJson = do
  case kernelJson of
    Object obj -> do
      case KM.lookup (K.fromText "env") obj of
        Just (Object envObj) -> do
          case KM.lookup (K.fromText "GHC_PATH") envObj of
            Just (String ghcPath) -> return $ Just $ T.unpack ghcPath
            _ -> return Nothing
        _ -> return Nothing
    _ -> return Nothing

-- | Extract kernel executable path from kernel.json argv configuration (T024)
extractKernelExecutablePath :: Value -> IO (Maybe FilePath)
extractKernelExecutablePath kernelJson = do
  case kernelJson of
    Object obj -> do
      case KM.lookup (K.fromText "argv") obj of
        Just (Array argvArray) -> do
          case V.toList argvArray of
            (String execPath : _) -> return $ Just $ T.unpack execPath
            _ -> return Nothing
        _ -> return Nothing
    _ -> return Nothing

-- | Convert resource limits to metadata JSON (T033: Phase 5 US3)
resourceLimitsToMetadata :: HsJupyter.CLI.Types.ResourceLimits -> Value
resourceLimitsToMetadata limits = object $
  [ ("type", String "resource_limits") ] ++
  (case rlMemoryLimitMB limits of
    Nothing -> []
    Just memLimit -> [("memory_limit_mb", Number $ fromIntegral memLimit)]) ++
  (case rlTimeoutSeconds limits of
    Nothing -> []
    Just timeout -> [("timeout_seconds", Number $ fromIntegral timeout)]) ++
  (case rlMaxOutputSizeKB limits of
    Nothing -> []
    Just outputLimit -> [("max_output_size_kb", Number $ fromIntegral outputLimit)])

-- | Generate resource limit fields for kernel.json root level (T033: Phase 5 US3)
generateResourceLimitFields :: InstallOptions -> [(K.Key, Value)]
generateResourceLimitFields options = case ioResourceLimits options of
  Nothing -> []
  Just limits -> case rlTimeoutSeconds limits of
    Nothing -> []
    Just timeout -> [(K.fromText "startup_timeout", Number $ fromIntegral timeout)]

-- | Validate environment configuration completeness (T024)
validateEnvironmentConfiguration :: Value -> IO (Either CLIDiagnostic ())
validateEnvironmentConfiguration kernelJson = do
  case kernelJson of
    Object obj -> do
      -- Check for required fields
      let requiredFields = ["argv", "display_name", "language"]
      missingFields <- filterM (isFieldMissing obj) requiredFields
      if null missingFields
        then return $ Right ()
        else return $ Left $ ValidationError $
          "Missing required kernel.json fields: " <> T.pack (show missingFields)
    _ -> return $ Left $ ValidationError "kernel.json must be a JSON object"
  where
    isFieldMissing :: Object -> Text -> IO Bool
    isFieldMissing obj fieldName =
      return $ not $ KM.member (K.fromText fieldName) obj<|MERGE_RESOLUTION|>--- conflicted
+++ resolved
@@ -50,11 +50,6 @@
 import Control.Concurrent.STM (TMVar, atomically, newTMVarIO, putTMVar, readTMVar, takeTMVar)
 import Control.Exception (IOException, SomeException, catch, finally, try)
 import Control.Monad (filterM, when)
-<<<<<<< HEAD
-import Control.Exception (try, IOException, SomeException, catch)
-import qualified Control.Exception as E
-import qualified System.Timeout
-=======
 import qualified System.Timeout
 import Data.Aeson
   ( Object
@@ -73,7 +68,6 @@
 import qualified Data.Text as T
 import Data.Time.Clock (getCurrentTime)
 import qualified Data.Vector as V
->>>>>>> 75199d1f
 import System.Directory
   ( createDirectoryIfMissing
   , doesDirectoryExist
@@ -90,51 +84,17 @@
 import System.Environment (getExecutablePath, lookupEnv)
 import System.Exit (ExitCode(..))
 import System.FilePath ((</>), takeDirectory)
-<<<<<<< HEAD
-import System.Environment (lookupEnv, getExecutablePath)
-import Data.Aeson
-  ( Value(..)
-  , Object
-  , (.=)
-  , object
-  , encode
-  , eitherDecode
-  )
-import qualified Data.Aeson.KeyMap as KM
-import qualified Data.Aeson.Key as K
-import qualified Data.Vector as V
-import qualified Data.ByteString.Lazy as LBS
-import Data.Maybe (fromMaybe)
-import System.Process (readProcessWithExitCode)
-import System.Exit (ExitCode(..))
-import Data.Time (getCurrentTime)
-import Data.Version (showVersion)
-import qualified Paths_hs_jupyter_kernel as Paths
-
-=======
 import System.IO (hPutStrLn, stdout)
 import System.Process (readProcessWithExitCode)
->>>>>>> 75199d1f
 
 -- T019: ResourceGuard and ErrorHandling integration for constitutional compliance
 import HsJupyter.Runtime.ResourceGuard
   ( ResourceLimits(..)
-<<<<<<< HEAD
-  , withResourceGuard
-  , defaultResourceLimits
-=======
->>>>>>> 75199d1f
   , ResourceViolation(..)
   , defaultResourceLimits
   , withResourceGuard
   )
-<<<<<<< HEAD
-import HsJupyter.Runtime.ErrorHandling
-  ( withErrorContext
-  )
-=======
 import HsJupyter.Runtime.ErrorHandling (withErrorContext)
->>>>>>> 75199d1f
 
 -- T037: Command output formatting imports
 import HsJupyter.CLI.Output (OutputFormat(..), formatOutput)
@@ -145,16 +105,8 @@
   ( RuntimeMetric(..)
   , emitMetric
   )
-<<<<<<< HEAD
-import qualified Data.Aeson as A
-import System.IO (stdout, hPutStrLn)
 
 -- T021: Cancellation support imports
-import Control.Concurrent.STM (TMVar, newTMVarIO, takeTMVar, putTMVar, readTMVar, atomically)
-=======
-
--- T021: Cancellation support imports
->>>>>>> 75199d1f
 
 import HsJupyter.CLI.Types
   ( InstallScope(..)
@@ -196,11 +148,7 @@
     Nothing -> do
       result <- findKernelspecDirectories
       case result of
-<<<<<<< HEAD
-        Left _diag -> return []
-=======
         Left _ -> return []
->>>>>>> 75199d1f
         Right dirs -> return dirs
 
   -- Scan for HsJupyter installations in each directory
@@ -742,12 +690,6 @@
 withCLIResourceCleanup :: IO () -> IO (Either CLIDiagnostic a) -> IO (Either CLIDiagnostic a)
 withCLIResourceCleanup cleanup action =
   action `finally` cleanup
-<<<<<<< HEAD
-  where
-    finally :: IO a -> IO b -> IO a
-    finally = E.finally
-=======
->>>>>>> 75199d1f
 
 -- | CLI-specific timeout wrapper for operations
 withCLITimeout :: Int -> Text -> IO (Either CLIDiagnostic a) -> IO (Either CLIDiagnostic a)
@@ -822,11 +764,7 @@
   logCLIOperation "cancellation" "Operation cancellation requested" [("component", A.String "cancellation")]
   -- Set cancellation flag if not already set
   atomically $ do
-<<<<<<< HEAD
-    _cancelled <- takeTMVar (ctCancelled token)
-=======
     _ <- takeTMVar (ctCancelled token)
->>>>>>> 75199d1f
     putTMVar (ctCancelled token) True
   -- Execute cleanup actions in reverse order (LIFO)
   cleanupActions <- atomically $ readTMVar (ctCleanupActions token)
@@ -893,13 +831,8 @@
         , rcMaxMemoryMB = 100      -- 100MB memory limit per specification
         , rcMaxOutputBytes = 10485760  -- 10MB output limit for logs
         }
-<<<<<<< HEAD
-
-  result <- withResourceGuard installationLimits $ \_guard -> do
-=======
   
   result <- withResourceGuard installationLimits $ \_ -> do
->>>>>>> 75199d1f
     -- Step 1: Detect Jupyter environment (T015 implementation)
     logInstallStep "detect-environment" "Detecting Jupyter environment" []
     jupyterEnvResult <- withCLIResourceError "jupyter-environment-detection" detectJupyterEnvironment
@@ -952,13 +885,8 @@
         , rcMaxMemoryMB = 25       -- 25MB memory limit for detection operations
         , rcMaxOutputBytes = 524288  -- 512KB output limit for command outputs
         }
-<<<<<<< HEAD
-
-  withResourceGuard detectionLimits $ \_guard -> do
-=======
   
   withResourceGuard detectionLimits $ \_ -> do
->>>>>>> 75199d1f
     -- Use the Utilities module function for core detection
     result <- withCLIResourceError "core-jupyter-detection" Utilities.detectJupyterEnvironment
     case result of
@@ -1414,13 +1342,8 @@
         , rcMaxMemoryMB = 50       -- 50MB memory limit for file operations
         , rcMaxOutputBytes = 1048576  -- 1MB output limit for logs
         }
-<<<<<<< HEAD
-
-  withResourceGuard registrationLimits $ \_guard -> do
-=======
   
   withResourceGuard registrationLimits $ \_ -> do
->>>>>>> 75199d1f
     -- Step 1: Find suitable kernelspec directory for installation  
     targetDirectoryResult <- withCLIResourceError "directory-selection" $
       selectInstallationDirectory options jupyterEnv
@@ -1507,13 +1430,7 @@
     [] -> do
       -- Fall back to system directories if no user directories available
       systemDirs <- filterSystemDirectories dirs
-<<<<<<< HEAD
-      return $ case systemDirs of
-        (dir:_) -> Just dir
-        [] -> Nothing
-=======
       return $ listToMaybe systemDirs
->>>>>>> 75199d1f
 
 -- | Resolve kernel name, handling conflicts with existing installations (T018)
 resolveKernelName :: InstallOptions -> FilePath -> IO (Either CLIDiagnostic Text)
@@ -1805,5 +1722,5 @@
     _ -> return $ Left $ ValidationError "kernel.json must be a JSON object"
   where
     isFieldMissing :: Object -> Text -> IO Bool
-    isFieldMissing obj fieldName =
+    isFieldMissing obj fieldName = 
       return $ not $ KM.member (K.fromText fieldName) obj