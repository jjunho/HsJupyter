{-# LANGUAGE OverloadedStrings #-}
{-# LANGUAGE ScopedTypeVariables #-}

{-|
Module      : HsJupyter.CLI.Output
Description : JSON and formatted output utilities for CLI commands
Copyright   : (c) HsJupyter Contributors 2024
License     : MIT
Maintainer  : dev@hsjupyter.org
Stability   : experimental

This module provides output formatting for CLI commands, including JSON output
for programmatic access and human-readable formatting for interactive use.
-}

module HsJupyter.CLI.Output
    ( -- * Output Formatting
      OutputFormat(..)
    , formatOutput
    , formatCommandOutput
    
      -- * JSON Output Generation
    , toJSONOutput
    , successOutput
    , errorOutput
    , diagnosticOutput
    
      -- * Human-Readable Formatting  
    , formatInstallationResult
    , formatDiagnosticResult
    , formatListResult
    , formatVersionResult
    
      -- * Output Utilities
    , printOutput
    , writeOutputFile
    ) where

import Data.Aeson (Value(..), ToJSON(..), (.=), object)
import qualified Data.Aeson as A
import qualified Data.Aeson.KeyMap as KM
import qualified Data.Aeson.Key as Key
import qualified Data.Aeson.Encode.Pretty as Pretty
import Data.Text (Text)
import qualified Data.Text as T
import qualified Data.Text.IO as TIO
import qualified Data.ByteString.Lazy.Char8 as L8
<<<<<<< HEAD
import System.IO (hPutStrLn, stderr)
=======
import System.IO (stderr, hPutStrLn)
>>>>>>> 75199d1f
import Control.Monad.IO.Class (MonadIO, liftIO)

import HsJupyter.CLI.Types
    ( CLIDiagnostic(..)
    , DiagnosticResult(..)
<<<<<<< HEAD
    , KernelInstallation(..)
    , Issue(..)
=======
    , Issue(..)
    , KernelInstallation(..)
    , iDescription
    , iDetails
>>>>>>> 75199d1f
    )

-- | Output format specification
data OutputFormat
    = HumanReadable    -- ^ Human-friendly formatted output
    | JSON            -- ^ Structured JSON output  
    | Quiet           -- ^ Minimal output (success/failure only)
    deriving (Show, Eq)

-- ===========================================================================
-- T035: JSON Output Generation for All Commands
-- ===========================================================================

-- | Format command output based on specified format
formatOutput :: OutputFormat -> Either CLIDiagnostic Value -> IO ()
formatOutput format result = 
    case format of
        JSON -> printJSON result
        HumanReadable -> printHuman result
        Quiet -> printQuiet result

-- | Generate JSON output for any command result  
toJSONOutput :: Either CLIDiagnostic Value -> Value
toJSONOutput (Right result) = result
toJSONOutput (Left diagnostic) = errorOutput diagnostic

-- | Create success JSON output with structured data
successOutput :: Text -> Value -> Value
successOutput message payload = object
    [ "status" .= ("success" :: Text)
    , "message" .= message
    , "result" .= payload
    ]

-- | Create error JSON output from diagnostic
errorOutput :: CLIDiagnostic -> Value
errorOutput diagnostic = object
    [ "status" .= ("error" :: Text)
    , "error" .= object
        [ "type" .= diagnosticType diagnostic
        , "message" .= diagnosticMessage diagnostic
        , "details" .= diagnosticDetails diagnostic
        ]
    ]

-- | Create diagnostic-specific JSON output
diagnosticOutput :: DiagnosticResult -> Value
diagnosticOutput result = object
    [ "status" .= ("success" :: Text)
    , "message" .= ("System diagnostic completed" :: Text)
    , "result" .= result
    ]

-- ===========================================================================
-- Command-Specific Output Formatting
-- ===========================================================================

-- | Format installation command output
formatCommandOutput :: OutputFormat -> Text -> Either CLIDiagnostic KernelInstallation -> IO ()
formatCommandOutput format operation result =
    case format of
        JSON -> printJSON $ case result of
            Right installation -> Right $ successOutput operation (toJSON installation)
            Left diagnostic -> Left diagnostic
        HumanReadable -> printHuman $ case result of
            Right installation -> Right $ formatInstallationResult installation
            Left diagnostic -> Left diagnostic
        Quiet -> printQuiet $ case result of
            Right _ -> Right $ String "OK"
            Left diagnostic -> Left diagnostic

-- | Format installation result for human reading
formatInstallationResult :: KernelInstallation -> Value
formatInstallationResult installation = object
    [ "type" .= ("installation_result" :: Text)
    , "kernelspec_path" .= kiKernelspecPath installation
    , "display_name" .= kiDisplayName installation
    , "version" .= kiVersion installation
    , "ghc_path" .= kiGHCPath installation
    , "status" .= show (kiStatus installation)
    ]

-- | Format diagnostic result for human reading
formatDiagnosticResult :: DiagnosticResult -> Value
formatDiagnosticResult result = object
    [ "type" .= ("diagnostic_result" :: Text)
    , "overall_status" .= show (drOverallStatus result)
    , "issues_found" .= length (drIssuesFound result)
    , "recommendations" .= length (drRecommendations result)
    , "issues" .= drIssuesFound result
    , "recommendations" .= drRecommendations result
    ]

-- | Format kernel list result
formatListResult :: [KernelInstallation] -> Value
formatListResult installations = object
    [ "type" .= ("list_result" :: Text)
    , "total_installations" .= length installations
    , "installations" .= installations
    ]

-- | Format version information result
formatVersionResult :: Text -> Text -> Value
formatVersionResult version buildInfo = object
    [ "type" .= ("version_result" :: Text)
    , "version" .= version
    , "build_info" .= buildInfo
    , "compatible" .= True
    ]

-- ===========================================================================
-- Output Utilities
-- ===========================================================================

-- | Print output to stdout based on format
printOutput :: MonadIO m => OutputFormat -> Either CLIDiagnostic Value -> m ()
printOutput format result = liftIO $ formatOutput format result

-- | Write output to file with specified format
writeOutputFile :: MonadIO m => FilePath -> OutputFormat -> Either CLIDiagnostic Value -> m ()
writeOutputFile filePath format result = liftIO $ do
    let content = case format of
            JSON -> L8.unpack $ Pretty.encodePretty $ toJSONOutput result
            HumanReadable -> formatHumanText result
            Quiet -> formatQuietText result
    writeFile filePath content

-- ===========================================================================
-- Internal Output Implementation
-- ===========================================================================

-- | Print JSON output to stdout
printJSON :: Either CLIDiagnostic Value -> IO ()
printJSON result = do
    L8.putStrLn $ Pretty.encodePretty $ toJSONOutput result

-- | Print human-readable output to stdout/stderr
printHuman :: Either CLIDiagnostic Value -> IO ()
printHuman result = do
    case result of
        Right value -> TIO.putStrLn $ formatValueHuman value
        Left diagnostic -> do
            hPutStrLn stderr $ "Error: " ++ T.unpack (diagnosticMessage diagnostic)
            case diagnosticDetails diagnostic of
                Just details -> hPutStrLn stderr $ "Details: " ++ T.unpack details
                Nothing -> return ()

-- | Print quiet output (minimal)
printQuiet :: Either CLIDiagnostic Value -> IO ()
printQuiet result =
    case result of
        Right _ -> return ()  -- Success: no output in quiet mode
        Left diagnostic -> hPutStrLn stderr $ T.unpack $ diagnosticMessage diagnostic

-- | Format value for human reading
formatValueHuman :: Value -> Text
formatValueHuman (Object obj) = 
    case KM.lookup (Key.fromText "type") obj of
        Just (String "installation_result") -> formatInstallationHuman obj
        Just (String "diagnostic_result") -> formatDiagnosticHuman obj
        Just (String "list_result") -> formatListHuman obj
        Just (String "version_result") -> formatVersionHuman obj
        _ -> "Operation completed successfully"
formatValueHuman _ = "Operation completed successfully"

-- | Format installation result for human reading
formatInstallationHuman :: A.Object -> Text
formatInstallationHuman obj = T.unlines
    [ "✅ Kernel installation completed successfully!"
    , "📁 Kernelspec path: " <> extractText (Key.fromText "kernelspec_path") obj
    , "🏷️  Display name: " <> extractText (Key.fromText "display_name") obj
    , "📦 Version: " <> extractText (Key.fromText "version") obj
    , "🔧 GHC path: " <> extractText (Key.fromText "ghc_path") obj
    ]

-- | Format diagnostic result for human reading
formatDiagnosticHuman :: A.Object -> Text
formatDiagnosticHuman obj = T.unlines
    [ "🔍 System diagnostic completed"
    , "📊 Overall status: " <> extractText (Key.fromText "overall_status") obj
    , "⚠️  Issues found: " <> T.pack (show $ extractNumber (Key.fromText "issues_found") obj)
    , "💡 Recommendations: " <> T.pack (show $ extractNumber (Key.fromText "recommendations") obj)
    ]

-- | Format list result for human reading
formatListHuman :: A.Object -> Text
formatListHuman obj = 
    "📋 Found " <> T.pack (show $ extractNumber (Key.fromText "total_installations") obj) <> " HsJupyter kernel installations"

-- | Format version result for human reading
formatVersionHuman :: A.Object -> Text
formatVersionHuman obj = T.unlines
    [ "📦 HsJupyter Kernel Version: " <> extractText (Key.fromText "version") obj
    , "🏗️  Build info: " <> extractText (Key.fromText "build_info") obj
    , "✅ System compatibility: OK"
    ]

-- | Format result as human text
formatHumanText :: Either CLIDiagnostic Value -> String
formatHumanText result = 
    T.unpack $ case result of
        Right value -> formatValueHuman value
        Left diagnostic -> "Error: " <> diagnosticMessage diagnostic

-- | Format result as quiet text
formatQuietText :: Either CLIDiagnostic Value -> String
formatQuietText result = 
    case result of
        Right _ -> ""
        Left diagnostic -> T.unpack $ diagnosticMessage diagnostic

-- ===========================================================================
-- Diagnostic Helper Functions
-- ===========================================================================

-- | Extract diagnostic type for JSON output
diagnosticType :: CLIDiagnostic -> Text
diagnosticType (InstallationError _) = "InstallationError"
diagnosticType (ValidationError _) = "ValidationError"
diagnosticType (ConfigurationError _) = "ConfigurationError"
diagnosticType (SystemIntegrationError _) = "SystemIntegrationError"

-- | Extract diagnostic message
diagnosticMessage :: CLIDiagnostic -> Text
diagnosticMessage (InstallationError issue) = iDescription issue
diagnosticMessage (ValidationError msg) = msg
diagnosticMessage (ConfigurationError msg) = msg
diagnosticMessage (SystemIntegrationError msg) = msg

-- | Extract diagnostic details if available
diagnosticDetails :: CLIDiagnostic -> Maybe Text
diagnosticDetails (InstallationError issue) = iDetails issue
diagnosticDetails _ = Nothing

-- | Extract text field from JSON object
extractText :: Key.Key -> A.Object -> Text
extractText key obj = 
    case KM.lookup key obj of
        Just (String text) -> text
        _ -> ""

-- | Extract number field from JSON object
extractNumber :: Key.Key -> A.Object -> Int
extractNumber key obj = 
    case KM.lookup key obj of
        Just (Number n) -> truncate n
        _ -> 0<|MERGE_RESOLUTION|>--- conflicted
+++ resolved
@@ -45,25 +45,16 @@
 import qualified Data.Text as T
 import qualified Data.Text.IO as TIO
 import qualified Data.ByteString.Lazy.Char8 as L8
-<<<<<<< HEAD
-import System.IO (hPutStrLn, stderr)
-=======
 import System.IO (stderr, hPutStrLn)
->>>>>>> 75199d1f
 import Control.Monad.IO.Class (MonadIO, liftIO)
 
 import HsJupyter.CLI.Types
     ( CLIDiagnostic(..)
     , DiagnosticResult(..)
-<<<<<<< HEAD
-    , KernelInstallation(..)
-    , Issue(..)
-=======
     , Issue(..)
     , KernelInstallation(..)
     , iDescription
     , iDetails
->>>>>>> 75199d1f
     )
 
 -- | Output format specification
