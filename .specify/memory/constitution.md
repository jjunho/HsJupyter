--- conflicted
+++ resolved
@@ -1,25 +1,4 @@
 <!--
-<<<<<<< HEAD
-Sync Impact Report
-Version: 0.0.0 → 1.0.0
-Modified Principles:
-- Principle I → Documentation-First Planning
-- Principle II → Specification Discipline
-- Principle III → Test-First Execution
-- Principle IV → Observability & Safety
-- Principle V → Simplicity & Reproducibility
-Added Sections:
-- Additional Constraints
-- Development Workflow & Quality Gates
-Removed Sections:
-- None
-Templates:
-- .specify/templates/plan-template.md ✅ updated
-- .specify/templates/spec-template.md ✅ updated
-- .specify/templates/tasks-template.md ✅ updated
-Follow-ups:
-- None
-=======
 Sync Impact Report:
 - Version change: 1.0.0 → 1.1.0 (added new principle section)
 - Added principles: VI. Simplicity & Maintainability (DRY, KISS, YAGNI)
@@ -28,53 +7,12 @@
 - Removed sections: None
 - Templates requiring updates: ⚠ plan-template.md (add DRY/KISS/YAGNI gate), ⚠ tasks-template.md (add simplicity guidance)
 - Follow-up TODOs: None - all principles implemented
->>>>>>> fb7d6ad3
 -->
 
 # HsJupyter Constitution
 
 ## Core Principles
 
-<<<<<<< HEAD
-### I. Documentation-First Planning
-Every feature must begin with documented research, specs, data models, and roadmap updates in `specs/<phase>/`. Code reviews reject work that lacks matching documentation or leaves diagrams unchecked. Docs stay authoritative—when behaviour changes, update the spec before or alongside implementation.
-
-### II. Specification Discipline
-Agents MUST execute the `.codex/prompts/speckit.*` guides before running `/speckit` commands and keep generated plans, tasks, and checklists in sync with the implementation status. Feature branches follow `NNN-slug` naming and update the corresponding `specs/<phase>/tasks.md` as validation gates move.
-
-### III. Test-First Execution
-Tests lead every change: write or extend unit, integration, and documentation tests so they fail before code passes. The full suite (`cabal v2-test`, integration notebooks, `markdownlint`) MUST run locally prior to review, with repro steps captured for any temporary gaps.
-
-### IV. Observability & Safety
-Structured logging, diagnostics, telemetry, and resource guards are non-negotiable. New runtime behaviour MUST declare metrics, log fields, and safety limits; cancellation and error paths must be exercised in tests. Instrumentation belongs in the same PR as the behaviour it observes.
-
-### V. Simplicity & Reproducibility
-Prefer minimal, composable solutions adhering to DRY/KISS/YAGNI. Use the ghcup-managed GHC toolchain and pinned Cabal configuration to keep builds deterministic. New dependencies or architectural complexity require documented justification in specs and plans.
-
-## Additional Constraints
-
-- Tooling: Use `ghcup install ghc 9.6.4 cabal` and document any extra flags or scripts in the PR.
-- Scripts: Place prototypes under `.specify/scripts/` with executable bits and usage notes; keep automation assets in `.specify/` synced with specs.
-- Branch Hygiene: Keep feature branches focused; rebase or merge only after specs/tests reflect the current state.
-- Documentation QoS: Run `markdownlint docs/**/*.md README.md` and ensure diagrams or tables change with their narrative.
-
-## Development Workflow & Quality Gates
-
-1. Phase 0 research → summarize findings in `specs/<phase>/research.md`.
-2. Phase 1 design → update `plan.md`, `data-model.md`, `quickstart.md`, and contracts.
-3. Run `/speckit.tasks` once design artefacts are complete; keep task checklists in lockstep with implementation.
-4. For each user story: write failing tests, implement behaviour, add telemetry, update docs.
-5. Before merge: rerun full test + lint suite, update specs/tasks, note outstanding TODOs as tracked checklist items.
-
-## Governance
-
-- Amendments require consensus in review plus simultaneous updates to affected templates and specs.
-- Versioning follows semantic rules: MAJOR for principle changes, MINOR for new principles/sections, PATCH for clarifications.
-- Compliance is verified during plan (Constitution Check), code review, and release readiness; violations must be documented in the plan’s complexity log with mitigation.
-- Store Sync Impact Reports at the top of this file for traceability.
-
-**Version**: 1.0.0 | **Ratified**: 2025-10-24 | **Last Amended**: 2025-10-24
-=======
 ### I. Documentation-First Development
 
 Every feature begins with comprehensive documentation in `specs/` before any implementation work. Architecture decisions live in `docs/architecture.md`, roadmap updates in `docs/roadmap.md`, and contributor processes in `docs/developer/`. Specification artifacts (spec.md, plan.md, research.md, data-model.md, contracts/, quickstart.md) MUST be complete and validated before proceeding to task generation. Code reviews reject work that lacks matching documentation or leaves design decisions undocumented.
@@ -148,5 +86,4 @@
 
 For runtime development guidance, reference `AGENTS.md` for agent workflow specifics and `.specify/` scripts for tooling usage.
 
-**Version**: 1.1.0 | **Ratified**: 2025-10-25 | **Last Amended**: 2025-10-25
->>>>>>> fb7d6ad3
+**Version**: 1.1.0 | **Ratified**: 2025-10-25 | **Last Amended**: 2025-10-25