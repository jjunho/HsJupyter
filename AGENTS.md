--- conflicted
+++ resolved
@@ -2,34 +2,36 @@
 
 ## Project Structure & Module Organization
 
-HsJupyter is documentation-first. Use `docs/architecture.md`, `docs/roadmap.md`, and `docs/developer/` to capture design decisions and contributor process updates. Stage implementation sketches on `NNN-slug` branches mirroring components (`KernelProcess`, `JupyterBridge`, `RuntimeManager`) to keep the eventual `src/` tree predictable. Place production Haskell modules under `src/HsJupyter/`, mirror tests in `test/`, and keep prototype scripts in `.specify/scripts/` with executable bits set. Specification artefacts for each phase live in `specs/`, where folders like `001-protocol-bridge` and `002-runtime-core` hold spec, plan, and task files that stay aligned with implementation.
+HsJupyter is documentation-first while the kernel takes shape. Keep architecture decisions in `docs/architecture.md`, roadmap updates in `docs/roadmap.md`, and contributor process notes in `docs/developer/`. When adding implementation drafts, stage them under clearly named branches and mirror the planned components (`KernelProcess`, `JupyterBridge`, `RuntimeManager`) so the eventual `src/` tree remains predictable. Update diagrams or reference tables alongside the written guidance they support.
 
 ## Build, Test, and Development Commands
 
-Install GHC 9.6.4 and Cabal via `ghcup` (e.g. `ghcup install ghc 9.6.4 cabal`). Use `cabal v2-build` for compilation, `cabal v2-repl` for interactive sketches, and run `cabal v2-test` before sending changes. Lint docs with `markdownlint docs/**/*.md README.md`. Prototype runners live under `.specify/scripts/` and should be invoked from repo root (e.g. `.specify/scripts/dev-kernel.sh --json`).
+Use a GHC toolchain installed via `ghcup` (`ghcup install ghc 9.6.4 cabal`) before standing up prototypes. Build emerging packages with `cabal v2-build` or `cabal v2-repl` and record any extra flags in your PR. Run documentation checks locally—`markdownlint docs/**/*.md README.md`—to keep the published guides consistent. Prototype scripts (e.g., ZeroMQ harnesses) should live under `.specify/scripts/` with executable bits set (`chmod +x .specify/scripts/dev-kernel.sh`) and usage documented.
 
 ## Coding Style & Naming Conventions
 
-Indent Haskell with four spaces and keep every module under the `HsJupyter.*` namespace. Prefer descriptive singular record types (`KernelProcessConfig`) and camel-cased constructors. Lean on pure, total functions; add brief Haddock comments for non-obvious control flow or bridging logic. If you introduce formatting tooling, document the choice in the same change set.
+Follow four-space indentation for Haskell and keep modules under the `HsJupyter.*` namespace. Prefer descriptive, singular record names (`KernelProcessConfig`) and camel-cased constructors. Rely on total, pure functions where possible, and annotate tricky sections with brief Haddock comments. Document formatting choices in the same PR if you introduce new tooling.
 
 ## Testing Guidelines
 
-Adopt `hspec` suites that mirror the module tree (`test/RequestRouterSpec.hs`, etc.). Provide deterministic repro steps for interim prototypes and add expected output snippets. When runtime behaviour evolves, extend tests first, then wire the matching implementation. Capture coverage notes or log excerpts when CI is unavailable.
+Adopt `hspec` suites once runtime code lands; mirror the module tree under `test/` with files like `RequestRouterSpec.hs`. Run `cabal v2-test` before opening a PR and attach coverage or sample output when CI is unavailable. For interim prototypes, include deterministic repro steps (`scripts/dev-kernel.sh --json`) and expected responses in the PR description.
 
 ## Commit & Pull Request Guidelines
 
-Write imperative commit subjects (`Add runtime manager sketch`) with bodies focused on rationale, follow-ups, or doc impacts. Reference roadmap checklist entries in `docs/roadmap.md` and link related issues. PRs should outline behavioural changes, enumerate documentation updates, and attach screenshots, logs, or command transcripts for user-visible work. Track open questions as Markdown checklists so reviewers can respond explicitly.
+Write commit subjects in the imperative mood (`Add runtime manager sketch`) and keep bodies focused on rationale or follow-ups. Reference roadmap checklist items (see `docs/roadmap.md`) or related issues directly in the PR. Each PR should summarise behaviour changes, list any doc updates, and include screenshots or logs for user-visible work. Flag open questions or future tasks as Markdown checklists so reviewers can track them.
 
 ## Agent Workflow & Prompt Usage
 
-Codex agents must review the Specify prompts in `.codex/prompts/` before invoking `/speckit`. Execute helper scripts from the repo root, keep generated checklists current, and sync results with the relevant `specs/` tasks before moving phases.
+Codex agents must follow the Specify toolkit prompts before running `/speckit` commands: review the matching files in `.codex/prompts/` (`speckit.specify.md`, `speckit.plan.md`, `speckit.tasks.md`, `speckit.implement.md`) and apply their checklists verbatim. Always invoke the helper scripts under `.specify/scripts/bash/` from the repo root with the documented flags, keep feature branches numbered (`001-name`), and update generated checklists when validation status changes.
 
-<<<<<<< HEAD
-## Specification Assets
-=======
 ## Active Technologies
 - Haskell with GHC 9.12.2 via ghcup + hint >= 0.9.0 (GHC API), zeromq4-haskell, aeson, katip, stm (003-ghc-evaluation)
 - In-memory interpreter state (hint InterpreterT monad) (003-ghc-evaluation)
->>>>>>> fb7d6ad3
 
-Treat `.specify/` as the automation workspace: `templates/` holds authoring scaffolds, `scripts/` houses helper binaries, and `memory/` stores constitution notes. When advancing roadmap work, update the matching `specs/<phase>/tasks.md` entries alongside code changes and regenerate any `.specify` checklists or plans that track their completion.+- Haskell (GHC 9.6.4 via ghcup) + `zeromq4-haskell` for sockets, `aeson` for JSON, `bytestring`/`text`, `katip` for structured logging (001-protocol-bridge)
+- Python helper script powered by `pyzmq` for local execute demos (001-protocol-bridge)
+- N/A (in-memory runtime stub only) (001-protocol-bridge)
+
+## Recent Changes
+
+- 001-protocol-bridge: Added Haskell (GHC 9.6.4 via ghcup) + `zeromq4-haskell` for sockets, `aeson` for JSON, `bytestring`/`text`, `katip` for structured logging