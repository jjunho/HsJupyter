# HsJupyter

[![CI](https://github.com/jjunho/HsJupyter/workflows/CI/badge.svg)](https://github.com/jjunho/HsJupyter/actions/workflows/ci.yml)
[![Release](https://github.com/jjunho/HsJupyter/workflows/Release/badge.svg)](https://github.com/jjunho/HsJupyter/actions/workflows/release.yml)
[![License: MIT](https://img.shields.io/badge/License-MIT-blue.svg)](https://opensource.org/licenses/MIT)

HsJupyter is a next-generation Jupyter kernel for the Haskell programming language, implemented natively in Haskell. The project provides a fully functional GHC-powered runtime with persistent evaluation sessions, comprehensive resource management, and protocol-compliant Jupyter integration.

## Features

### Implemented ✅

- **Persistent GHC-powered execution engine** using the hint library for real Haskell evaluation
- **Full Jupyter protocol support** with ZeroMQ messaging, HMAC signature validation, and compliant envelope handling
- **Resource management** with configurable memory limits, CPU timeouts, and output truncation
- **Cancellation infrastructure** using STM-based tokens for graceful job interruption
- **Session state persistence** across cell executions with variable bindings and module imports
- **Comprehensive diagnostics** with syntax error detection and actionable suggestions
- **Structured logging and telemetry** using katip for observability
- **Constitutional compliance** following DRY, KISS, YAGNI, and SOLID principles

### In Development 🚧

- **CLI installation tools** for easy Jupyter kernel registration and management
- **Diagnostic utilities** (`doctor` command) for troubleshooting

### Planned 📋

- **Code completion** and inspection capabilities
- **Interactive debugging** with GHCi integration
- **Rich output renderers** for HTML, images, and interactive widgets
- **Package management** integration for notebook-specific dependencies

## Quickstart

### Prerequisites

- **GHC 9.6.7+** via ghcup: `ghcup install ghc 9.6.7 && ghcup install cabal`
- **ZeroMQ library**: `libzmq3-dev` (Debian/Ubuntu) or equivalent for your OS
- **Python 3.8+** (optional) with `pyzmq` for the demo client

### Building

Fast development build (5 seconds vs minutes):

```bash
cabal build lib:hs-jupyter-kernel -O0
```

Full optimized build:

```bash
cabal build
```

### Running the Kernel

Start the kernel server with a Jupyter connection file:

```bash
cabal run hs-jupyter-kernel -- \
  --connection scripts/demo/sample-connection.json \
  --log-level Info
```

### Testing

Run targeted unit tests:

```bash
cabal test unit -O0 --test-option="--match=/GHCSession/"
```

Run all tests:

```bash
cabal test
```

Run integration tests with real GHC evaluation:

```bash
cabal test integration
```

### Demo: Python Client

Test the kernel without a full Jupyter installation using the demo client:

```bash
# Terminal 1: Start the kernel
cabal run hs-jupyter-kernel -- \
  --connection scripts/demo/sample-connection.json \
  --log-level Debug

# Terminal 2: Send execute requests
python3 scripts/demo/phase1_echo_notebook.py \
  --connection scripts/demo/sample-connection.json
```

See `scripts/demo/README.md` for more details.

## Documentation

- [Architecture Overview](docs/architecture.md)
- [Roadmap](docs/roadmap.md)
- [Developer Guide](docs/developer/README.md)
- [Installation (WIP)](docs/installation/README.md)
- Protocol references: <https://jupyter-client.readthedocs.io/en/stable/>

Current prototype entrypoint: `app/KernelMain.hs`.

Run the echo demo against a Jupyter connection file:

```bash
cabal v2-run hs-jupyter-kernel -- \
  --connection scripts/demo/sample-connection.json \
  --log-level Info
```

CLI flags come from `app/KernelMain.hs`:

- `--connection FILE` – path to the Jupyter connection file
- `--log-level (Debug|Info|Warn|Error)` – overrides `HSJUPYTER_LOG_LEVEL`

## Status

### Current Implementation (v0.1.0)

- ✅ **Phase 1: Protocol Bridge** - Complete ZeroMQ integration with Jupyter messaging protocol
- ✅ **Phase 2: Runtime Core** - STM-based job queue, session state, resource management
- ✅ **Phase 3: GHC Evaluation** - Real Haskell evaluation with hint library, persistent sessions
- 🔄 **Phase 4: Installation CLI** - In development (install, doctor, configuration commands)
- ⏳ **Phase 5: Advanced Features** - Planned (completions, debugging, package management)

### Key Modules Implemented

<<<<<<< HEAD
**Core Infrastructure:**

- `HsJupyter.KernelProcess` - Process lifecycle, socket management, main event loop
- `HsJupyter.Kernel.Types` - Shared type definitions and protocol types

**Protocol Layer:**

- `HsJupyter.Bridge.JupyterBridge` - ZeroMQ bridge with HMAC authentication
- `HsJupyter.Bridge.HeartbeatThread` - Heartbeat socket handling
- `HsJupyter.Bridge.Protocol.{Envelope,Codec}` - Message parsing and serialization

**Routing:**

- `HsJupyter.Router.RequestRouter` - Request dispatch and capability routing

**Runtime System:**

- `HsJupyter.Runtime.Manager` - Job queue and execution coordination
- `HsJupyter.Runtime.GHCSession` - Persistent interpreter state
- `HsJupyter.Runtime.GHCRuntime` - GHC evaluation engine with cancellation
- `HsJupyter.Runtime.Evaluation` - High-level evaluation interface
- `HsJupyter.Runtime.SessionState` - Binding and import persistence
- `HsJupyter.Runtime.Diagnostics` - Error reporting and suggestions
- `HsJupyter.Runtime.ErrorHandling` - Unified error handling patterns
- `HsJupyter.Runtime.GHCDiagnostics` - GHC-specific error analysis
- `HsJupyter.Runtime.ResourceGuard` - Resource limits and monitoring
- `HsJupyter.Runtime.Telemetry` - Metrics collection and reporting

**CLI Tools (In Development):**

- `HsJupyter.CLI.Commands` - Command-line interface parsing
- `HsJupyter.CLI.Types` - CLI data models
- `HsJupyter.CLI.Install` - Kernel installation logic
- `HsJupyter.CLI.Doctor` - Diagnostic utilities
- `HsJupyter.CLI.Configuration` - Configuration management
- `HsJupyter.CLI.Utilities` - CLI helper functions
- `HsJupyter.CLI.Output` - Output formatting

### Test Coverage

- **147+ test examples** across unit and integration test suites
- **Unit tests**: Protocol parsing, session state, diagnostics, resource management
- **Integration tests**: Full execute cycle, GHC evaluation, JSON output, CLI operations
=======
- `HsJupyter.KernelProcess` – process lifecycle and socket management
- `HsJupyter.Bridge.*` – ZeroMQ bridge, heartbeat, protocol envelopes/codecs
- `HsJupyter.Router` – request routing and message dispatch
- `HsJupyter.Runtime.*` – runtime manager, GHC session, diagnostics, telemetry
>>>>>>> 75199d1f

## CLI Reference

Binary: `hs-jupyter-kernel` (entrypoint in `app/KernelMain.hs`)

Flags:

- `--connection FILE` — path to Jupyter connection JSON
- `--log-level Debug|Info|Warn|Error` — overrides env

Environment:

- `HSJUPYTER_LOG_LEVEL` — default log level when flag not provided

Structured logs use katip for observability. Exit messages are printed to stdout.

## Python Demo Client Details

Use the helper in `scripts/demo/` to exercise an `execute_request` roundtrip without a full Jupyter stack.

Prereq: `pip install pyzmq`

Steps:

- Terminal A: start the kernel

```bash
cabal run hs-jupyter-kernel -- \
  --connection scripts/demo/sample-connection.json \
  --log-level Debug
```

- Terminal B: send an execute request

```bash
python3 scripts/demo/phase1_echo_notebook.py \
  --connection scripts/demo/sample-connection.json
```

The script sends Jupyter-compliant execute requests and prints the replies, demonstrating the full protocol roundtrip.

Excerpt (simplified) from `scripts/demo/phase1_echo_notebook.py` showing how the execute_request is built and signed:

```python
def build_execute_request(code: str, key: bytes) -> List[bytes]:
    header = {
        "msg_id": uuid.uuid4().hex,
        "session": uuid.uuid4().hex,
        "username": "demo",
        "msg_type": "execute_request",
        "version": "5.3",
        "date": time.strftime("%Y-%m-%dT%H:%M:%S"),
    }
    content = {"code": code, "silent": False, "store_history": True, "allow_stdin": False}
    encoded = [canonical_json(header), canonical_json({}), canonical_json({}), canonical_json(content)]
    signature = sign_frames(key, encoded)
    return [b"", signature.encode("utf-8"), *encoded]
```

This mirrors the Jupyter wire format used by the bridge (`Envelope` and `Codec` in `src/HsJupyter/Bridge/Protocol/`).

## Connection File Reference

The kernel reads a Jupyter connection JSON and binds ZeroMQ sockets accordingly. Minimal fields used by `app/KernelMain.hs` and `HsJupyter.KernelProcess`:

- `ip`: host to bind (e.g., "127.0.0.1")
- `transport`: scheme (e.g., "tcp")
- `shell_port`, `iopub_port`, `control_port`, `stdin_port`, `hb_port`: port numbers
- `signature_scheme`: "hmac-sha256" or empty for none
- `key`: HMAC key (string)

See a working sample in `scripts/demo/sample-connection.json`.

## Troubleshooting

### Ports already in use

Edit `scripts/demo/sample-connection.json` to change `shell_port`, `iopub_port`, etc., then pass it via `--connection`.

### Missing GHC/cabal

Install via ghcup:

```bash
ghcup install ghc 9.6.7
ghcup install cabal
```

Ensure they're on PATH.

### pyzmq not installed

```bash
pip install --user pyzmq
```

Or use a virtual environment.

### ZeroMQ library issues

Ensure libzmq is available on your system:

- Debian/Ubuntu: `sudo apt-get install libzmq3-dev`
- macOS: `brew install zeromq`
- Fedora: `sudo dnf install zeromq-devel`

### Slow builds

The hint library includes the full GHC API, resulting in long build times. For faster development:

```bash
cabal build lib:hs-jupyter-kernel -O0  # Fast unoptimized build
```

See `docs/developer/build-performance.md` for more optimization tips.

## Contributing

While the kernel is still under active design, we welcome feedback and discussion on the architecture. Please open an issue to share ideas or ask questions about the roadmap.<|MERGE_RESOLUTION|>--- conflicted
+++ resolved
@@ -133,58 +133,10 @@
 - 🔄 **Phase 4: Installation CLI** - In development (install, doctor, configuration commands)
 - ⏳ **Phase 5: Advanced Features** - Planned (completions, debugging, package management)
 
-### Key Modules Implemented
-
-<<<<<<< HEAD
-**Core Infrastructure:**
-
-- `HsJupyter.KernelProcess` - Process lifecycle, socket management, main event loop
-- `HsJupyter.Kernel.Types` - Shared type definitions and protocol types
-
-**Protocol Layer:**
-
-- `HsJupyter.Bridge.JupyterBridge` - ZeroMQ bridge with HMAC authentication
-- `HsJupyter.Bridge.HeartbeatThread` - Heartbeat socket handling
-- `HsJupyter.Bridge.Protocol.{Envelope,Codec}` - Message parsing and serialization
-
-**Routing:**
-
-- `HsJupyter.Router.RequestRouter` - Request dispatch and capability routing
-
-**Runtime System:**
-
-- `HsJupyter.Runtime.Manager` - Job queue and execution coordination
-- `HsJupyter.Runtime.GHCSession` - Persistent interpreter state
-- `HsJupyter.Runtime.GHCRuntime` - GHC evaluation engine with cancellation
-- `HsJupyter.Runtime.Evaluation` - High-level evaluation interface
-- `HsJupyter.Runtime.SessionState` - Binding and import persistence
-- `HsJupyter.Runtime.Diagnostics` - Error reporting and suggestions
-- `HsJupyter.Runtime.ErrorHandling` - Unified error handling patterns
-- `HsJupyter.Runtime.GHCDiagnostics` - GHC-specific error analysis
-- `HsJupyter.Runtime.ResourceGuard` - Resource limits and monitoring
-- `HsJupyter.Runtime.Telemetry` - Metrics collection and reporting
-
-**CLI Tools (In Development):**
-
-- `HsJupyter.CLI.Commands` - Command-line interface parsing
-- `HsJupyter.CLI.Types` - CLI data models
-- `HsJupyter.CLI.Install` - Kernel installation logic
-- `HsJupyter.CLI.Doctor` - Diagnostic utilities
-- `HsJupyter.CLI.Configuration` - Configuration management
-- `HsJupyter.CLI.Utilities` - CLI helper functions
-- `HsJupyter.CLI.Output` - Output formatting
-
-### Test Coverage
-
-- **147+ test examples** across unit and integration test suites
-- **Unit tests**: Protocol parsing, session state, diagnostics, resource management
-- **Integration tests**: Full execute cycle, GHC evaluation, JSON output, CLI operations
-=======
 - `HsJupyter.KernelProcess` – process lifecycle and socket management
 - `HsJupyter.Bridge.*` – ZeroMQ bridge, heartbeat, protocol envelopes/codecs
 - `HsJupyter.Router` – request routing and message dispatch
 - `HsJupyter.Runtime.*` – runtime manager, GHC session, diagnostics, telemetry
->>>>>>> 75199d1f
 
 ## CLI Reference
 
