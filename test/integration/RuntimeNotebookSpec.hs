{-# LANGUAGE OverloadedStrings #-}

module RuntimeNotebookSpec (spec) where

import Data.Aeson (object, Value(..))
import Data.Text (Text)
import qualified Data.Text as T
import Data.Time.Clock (secondsToNominalDiffTime)
import Test.Hspec

import HsJupyter.Runtime.Manager
  ( submitExecute
  , withRuntimeManager
  )
import HsJupyter.Runtime.SessionState
  ( ExecuteContext(..)
  , JobMetadata(..)
  , ExecutionOutcome(..)
  , ExecutionStatus(..)
  , ResourceBudget(..)
  , StreamChunk(..)
  )

-- Helper to create test context
testExecuteContext :: Text -> ExecuteContext
testExecuteContext msgId = ExecuteContext
  { ecMessageId = msgId
  , ecSessionId = "test-session"
  , ecUsername = "test-user"
  , ecParentId = Nothing
  }

-- Helper to extract text value from ExecutionOutcome payload
outcomeValue :: ExecutionOutcome -> Maybe Text
outcomeValue outcome = case outcomePayload outcome of
  [value] -> case value of
    String txt -> Just txt
    _ -> Nothing
  _ -> Nothing

-- Helper to create test metadata
testJobMetadata :: JobMetadata
testJobMetadata = JobMetadata
  { jmSilent = False
  , jmStoreHistory = True
  , jmAllowStdin = False
  , jmUserExpressions = object []
  }

-- Helper to create test resource budget
testResourceBudget :: ResourceBudget
testResourceBudget = ResourceBudget
  { rbCpuTimeout = 30
  , rbMemoryLimit = 1024 * 1024 * 100  -- 100MB
  , rbTempDirectory = "/tmp"
  , rbMaxStreamBytes = 1024 * 1024     -- 1MB
  }

spec :: Spec
spec = describe "Runtime notebook flows" $ do
  describe "sequential state persistence" $ do
    it "reuses state between sequential cells" $ do
      withRuntimeManager testResourceBudget 10 $ \manager -> do
        -- Execute first cell that defines a variable
        let ctx1 = testExecuteContext "msg-001"
        outcome1 <- submitExecute manager ctx1 testJobMetadata "let x = 42"
        
        outcomeStatus outcome1 `shouldBe` ExecutionOk
        outcomeExecutionCount outcome1 `shouldBe` 1
        
        -- Execute second cell that uses the variable from first cell
        let ctx2 = testExecuteContext "msg-002"
        outcome2 <- submitExecute manager ctx2 testJobMetadata "x * 2"
        
        outcomeStatus outcome2 `shouldBe` ExecutionOk
        outcomeExecutionCount outcome2 `shouldBe` 2
        -- Note: This currently echoes input, but when real evaluation is implemented,
        -- it should show the result of x * 2 = 84

    it "maintains execution count across multiple cells" $ do
      withRuntimeManager testResourceBudget 10 $ \manager -> do
        let contexts = map (\n -> testExecuteContext ("msg-" <> T.pack (show n))) [1..5]
        
        outcomes <- mapM (\ctx -> submitExecute manager ctx testJobMetadata "1 + 1") contexts
        
        let counts = map outcomeExecutionCount outcomes
        counts `shouldBe` [1, 2, 3, 4, 5]
        all ((== ExecutionOk) . outcomeStatus) outcomes `shouldBe` True

  describe "golden notebook scenarios" $ do
    it "executes a simple golden notebook workflow" $ do
      withRuntimeManager testResourceBudget 10 $ \manager -> do
        -- Golden notebook: define a function, then use it
        let ctx1 = testExecuteContext "golden-001"
        outcome1 <- submitExecute manager ctx1 testJobMetadata "double x = x * 2"
        
        outcomeStatus outcome1 `shouldBe` ExecutionOk
        outcomeExecutionCount outcome1 `shouldBe` 1
        
        let ctx2 = testExecuteContext "golden-002"
        outcome2 <- submitExecute manager ctx2 testJobMetadata "double 21"
        
        outcomeStatus outcome2 `shouldBe` ExecutionOk
        outcomeExecutionCount outcome2 `shouldBe` 2
        
        -- Add more sophisticated checks when real GHC evaluation is implemented
        length (outcomeStreams outcome2) `shouldSatisfy` (> 0)

    it "handles import statements and subsequent usage" $ do
      withRuntimeManager testResourceBudget 10 $ \manager -> do
        -- Import a module
        let ctx1 = testExecuteContext "import-001"
        outcome1 <- submitExecute manager ctx1 testJobMetadata "import Data.List"
        
        outcomeStatus outcome1 `shouldBe` ExecutionOk
        
        -- Use the imported module
        let ctx2 = testExecuteContext "import-002"
        outcome2 <- submitExecute manager ctx2 testJobMetadata "sort [3, 1, 4, 1, 5]"
        
        outcomeStatus outcome2 `shouldBe` ExecutionOk
        -- When real evaluation is implemented, this should show [1,1,3,4,5]

  describe "error handling" $ do
    it "handles basic syntax errors gracefully" $ do
      withRuntimeManager testResourceBudget 10 $ \manager -> do
        let ctx = testExecuteContext "error-001"
        outcome <- submitExecute manager ctx testJobMetadata "let x = "  -- incomplete syntax
        
        -- Note: Currently echoes, but when real evaluation is implemented,
        -- this should result in ExecutionError with appropriate diagnostics
        outcomeStatus outcome `shouldBe` ExecutionOk  -- Will change when real evaluation is added
        length (outcomeDiagnostics outcome) `shouldSatisfy` (>= 0)

    it "preserves session state after recoverable errors" $ do
      withRuntimeManager testResourceBudget 10 $ \manager -> do
        -- Define a valid binding
        let ctx1 = testExecuteContext "recover-001"
        outcome1 <- submitExecute manager ctx1 testJobMetadata "let y = 100"
        
        outcomeStatus outcome1 `shouldBe` ExecutionOk
        
        -- Execute invalid code
        let ctx2 = testExecuteContext "recover-002"
        _ <- submitExecute manager ctx2 testJobMetadata "invalid syntax here"
        
        -- The session should still be usable for subsequent valid code
        let ctx3 = testExecuteContext "recover-003"
        outcome3 <- submitExecute manager ctx3 testJobMetadata "y + 1"
        
        outcomeStatus outcome3 `shouldBe` ExecutionOk
        -- Execution counts should continue properly
        outcomeExecutionCount outcome3 `shouldBe` 3

  describe "cancellation scenarios" $ do
    it "supports basic cancellation workflow" $ do
      withRuntimeManager testResourceBudget 10 $ \manager -> do
        -- Start with a normal execution to establish baseline
        let ctx1 = testExecuteContext "cancel-001"
        outcome1 <- submitExecute manager ctx1 testJobMetadata "1 + 1"
        
        outcomeStatus outcome1 `shouldBe` ExecutionOk
        outcomeExecutionCount outcome1 `shouldBe` 1
        
        -- Note: Current cancellation implementation is basic
        -- In a real scenario, we would need to test with long-running code
        -- and actual interrupt signals, but for now we test the infrastructure
        let ctx2 = testExecuteContext "cancel-002"
        outcome2 <- submitExecute manager ctx2 testJobMetadata "2 + 2"
        
        outcomeStatus outcome2 `shouldBe` ExecutionOk
        outcomeExecutionCount outcome2 `shouldBe` 2
        
        -- The cancellation infrastructure is in place but would need
        -- real threading and interruption to test fully

    it "maintains session state after cancellation attempts" $ do
      withRuntimeManager testResourceBudget 10 $ \manager -> do
        -- Define a variable
        let ctx1 = testExecuteContext "cancel-state-001"
        outcome1 <- submitExecute manager ctx1 testJobMetadata "let x = 100"
        
        outcomeStatus outcome1 `shouldBe` ExecutionOk
        
        -- Simulate attempting to cancel (though actual cancellation mechanics need threading)
        let ctx2 = testExecuteContext "cancel-state-002"
        outcome2 <- submitExecute manager ctx2 testJobMetadata "x + 50"
        
        -- Session should still be usable
        outcomeStatus outcome2 `shouldBe` ExecutionOk
        outcomeExecutionCount outcome2 `shouldBe` 2

  describe "resource limit integration" $ do
    it "logs resource limit violations during execution" $ do
      -- Test with a very restricted resource budget
<<<<<<< HEAD
      let restrictedBudget = testResourceBudget
            { rbCpuTimeout = secondsToNominalDiffTime 0.01
            , rbMemoryLimit = 1 * 1024 * 1024
            , rbMaxStreamBytes = 100
=======
      let restrictedBudget = ResourceBudget
            { rbCpuTimeout = 0.01        -- Very low CPU timeout
            , rbMemoryLimit = 1024 * 1024 -- 1MB memory limit
            , rbTempDirectory = "/tmp"
            , rbMaxStreamBytes = 100     -- Very low output limit
>>>>>>> 7d9d87d7
            }
      
      withRuntimeManager restrictedBudget 2 $ \manager -> do
        let ctx = testExecuteContext "resource-limit-001"
        
        -- This should complete but with resource constraint logging
        outcome <- submitExecute manager ctx testJobMetadata "1 + 1"
        
        -- The execution should succeed (our echo runtime is lightweight)
        -- but the resource monitoring infrastructure should be active
        outcomeStatus outcome `shouldBe` ExecutionOk
        outcomeExecutionCount outcome `shouldBe` 1

    it "handles output truncation when limits exceeded" $ do
<<<<<<< HEAD
      let outputLimitedBudget = testResourceBudget
            { rbCpuTimeout = secondsToNominalDiffTime 30
            , rbMemoryLimit = 512 * 1024 * 1024
            , rbMaxStreamBytes = 50
=======
      let outputLimitedBudget = ResourceBudget
            { rbCpuTimeout = 30.0        -- 30 second timeout
            , rbMemoryLimit = 512 * 1024 * 1024  -- 512MB
            , rbTempDirectory = "/tmp"
            , rbMaxStreamBytes = 50      -- Small output limit
>>>>>>> 7d9d87d7
            }
      
      withRuntimeManager outputLimitedBudget 2 $ \manager -> do
        let ctx = testExecuteContext "output-limit-001"
        
        -- Execute code that would generate more output than allowed
        outcome <- submitExecute manager ctx testJobMetadata "replicate 100 'x'"
        
        -- Should succeed but output should be truncated
        outcomeStatus outcome `shouldBe` ExecutionOk
        case outcomeStreams outcome of
          (StreamChunk _ text : _) -> T.length text `shouldSatisfy` (<= 50)
          [] -> expectationFailure "Expected stream output"

    it "monitors resource usage patterns across multiple executions" $ do
<<<<<<< HEAD
      let monitoringBudget = testResourceBudget
            { rbCpuTimeout = secondsToNominalDiffTime 10
            , rbMemoryLimit = 256 * 1024 * 1024
            , rbMaxStreamBytes = 1024
=======
      let monitoringBudget = ResourceBudget
            { rbCpuTimeout = 10.0        -- 10 second timeout
            , rbMemoryLimit = 256 * 1024 * 1024  -- 256MB
            , rbTempDirectory = "/tmp"
            , rbMaxStreamBytes = 1024    -- 1KB output limit
>>>>>>> 7d9d87d7
            }
      
      withRuntimeManager monitoringBudget 5 $ \manager -> do
        -- Execute multiple code snippets to test resource monitoring
<<<<<<< HEAD
        let contexts = [ testExecuteContext (T.pack ("monitor-" <> show i)) | i <- [1..3] ]
        let codes = [ T.pack ("let x" <> show i <> " = " <> show (i * 10))
=======
        let contexts = [ testExecuteContext ("monitor-" <> T.pack (show i)) | i <- [1..3] ]
        let codes = [ "let x" <> T.pack (show i) <> " = " <> T.pack (show (i * 10))
>>>>>>> 7d9d87d7
                    | i <- [1..3] ]
        
        outcomes <- mapM (\(ctx, code) -> submitExecute manager ctx testJobMetadata code) 
                         (zip contexts codes)
        
        -- All executions should succeed with monitoring active
        map outcomeStatus outcomes `shouldBe` replicate 3 ExecutionOk
        map outcomeExecutionCount outcomes `shouldBe` [1, 2, 3]

  describe "advanced cancellation scenarios" $ do
    it "handles cancellation token propagation" $ do
      withRuntimeManager testResourceBudget 5 $ \manager -> do
        -- Execute a normal job to establish baseline
        let ctx1 = testExecuteContext "cancel-baseline-001"
        outcome1 <- submitExecute manager ctx1 testJobMetadata "1 + 1"
        
        outcomeStatus outcome1 `shouldBe` ExecutionOk
        outcomeExecutionCount outcome1 `shouldBe` 1
        
        -- Note: In a full implementation, we would test actual cancellation
        -- with long-running code and interrupt signals. For now, we verify
        -- the cancellation infrastructure is in place.
        let ctx2 = testExecuteContext "cancel-test-002"
        outcome2 <- submitExecute manager ctx2 testJobMetadata "2 + 2"
        
        outcomeStatus outcome2 `shouldBe` ExecutionOk
        outcomeExecutionCount outcome2 `shouldBe` 2

    it "recovers properly after cancellation attempts" $ do
      withRuntimeManager testResourceBudget 3 $ \manager -> do
        -- Define a variable before any cancellation testing
        let ctx1 = testExecuteContext "cancel-recovery-001"
        outcome1 <- submitExecute manager ctx1 testJobMetadata "let recoveryVar = 99"
        
        outcomeStatus outcome1 `shouldBe` ExecutionOk
        
        -- Simulate a scenario where cancellation infrastructure is exercised
        let ctx2 = testExecuteContext "cancel-recovery-002"  
        outcome2 <- submitExecute manager ctx2 testJobMetadata "recoveryVar + 1"
        
        -- The session should continue to work normally
        outcomeStatus outcome2 `shouldBe` ExecutionOk
        outcomeExecutionCount outcome2 `shouldBe` 2

    it "maintains execution count continuity through cancellation scenarios" $ do
      withRuntimeManager testResourceBudget 4 $ \manager -> do
        -- Series of executions with potential cancellation points
        let contexts = [ testExecuteContext ("cancel-continuity-" <> T.pack (show i)) | i <- [1..3] ]
        let codes = [ "let x" <> T.pack (show i) <> " = " <> T.pack (show (i * 5))
                    | i <- [1..3] ]
        
        outcomes <- mapM (\(ctx, code) -> submitExecute manager ctx testJobMetadata code) 
                         (zip contexts codes)
        
        -- Execution counts should remain continuous
        map outcomeExecutionCount outcomes `shouldBe` [1, 2, 3]
        map outcomeStatus outcomes `shouldBe` replicate 3 ExecutionOk<|MERGE_RESOLUTION|>--- conflicted
+++ resolved
@@ -5,7 +5,6 @@
 import Data.Aeson (object, Value(..))
 import Data.Text (Text)
 import qualified Data.Text as T
-import Data.Time.Clock (secondsToNominalDiffTime)
 import Test.Hspec
 
 import HsJupyter.Runtime.Manager
@@ -18,7 +17,6 @@
   , ExecutionOutcome(..)
   , ExecutionStatus(..)
   , ResourceBudget(..)
-  , StreamChunk(..)
   )
 
 -- Helper to create test context
@@ -193,18 +191,11 @@
   describe "resource limit integration" $ do
     it "logs resource limit violations during execution" $ do
       -- Test with a very restricted resource budget
-<<<<<<< HEAD
-      let restrictedBudget = testResourceBudget
-            { rbCpuTimeout = secondsToNominalDiffTime 0.01
-            , rbMemoryLimit = 1 * 1024 * 1024
-            , rbMaxStreamBytes = 100
-=======
       let restrictedBudget = ResourceBudget
             { rbCpuTimeout = 0.01        -- Very low CPU timeout
             , rbMemoryLimit = 1024 * 1024 -- 1MB memory limit
             , rbTempDirectory = "/tmp"
             , rbMaxStreamBytes = 100     -- Very low output limit
->>>>>>> 7d9d87d7
             }
       
       withRuntimeManager restrictedBudget 2 $ \manager -> do
@@ -219,18 +210,11 @@
         outcomeExecutionCount outcome `shouldBe` 1
 
     it "handles output truncation when limits exceeded" $ do
-<<<<<<< HEAD
-      let outputLimitedBudget = testResourceBudget
-            { rbCpuTimeout = secondsToNominalDiffTime 30
-            , rbMemoryLimit = 512 * 1024 * 1024
-            , rbMaxStreamBytes = 50
-=======
       let outputLimitedBudget = ResourceBudget
             { rbCpuTimeout = 30.0        -- 30 second timeout
             , rbMemoryLimit = 512 * 1024 * 1024  -- 512MB
             , rbTempDirectory = "/tmp"
             , rbMaxStreamBytes = 50      -- Small output limit
->>>>>>> 7d9d87d7
             }
       
       withRuntimeManager outputLimitedBudget 2 $ \manager -> do
@@ -241,34 +225,22 @@
         
         -- Should succeed but output should be truncated
         outcomeStatus outcome `shouldBe` ExecutionOk
-        case outcomeStreams outcome of
-          (StreamChunk _ text : _) -> T.length text `shouldSatisfy` (<= 50)
-          [] -> expectationFailure "Expected stream output"
+        case outcomeValue outcome of
+          Just output -> length (T.unpack output) `shouldSatisfy` (<= 50)
+          Nothing -> expectationFailure "Expected output value"
 
     it "monitors resource usage patterns across multiple executions" $ do
-<<<<<<< HEAD
-      let monitoringBudget = testResourceBudget
-            { rbCpuTimeout = secondsToNominalDiffTime 10
-            , rbMemoryLimit = 256 * 1024 * 1024
-            , rbMaxStreamBytes = 1024
-=======
       let monitoringBudget = ResourceBudget
             { rbCpuTimeout = 10.0        -- 10 second timeout
             , rbMemoryLimit = 256 * 1024 * 1024  -- 256MB
             , rbTempDirectory = "/tmp"
             , rbMaxStreamBytes = 1024    -- 1KB output limit
->>>>>>> 7d9d87d7
             }
       
       withRuntimeManager monitoringBudget 5 $ \manager -> do
         -- Execute multiple code snippets to test resource monitoring
-<<<<<<< HEAD
-        let contexts = [ testExecuteContext (T.pack ("monitor-" <> show i)) | i <- [1..3] ]
-        let codes = [ T.pack ("let x" <> show i <> " = " <> show (i * 10))
-=======
         let contexts = [ testExecuteContext ("monitor-" <> T.pack (show i)) | i <- [1..3] ]
         let codes = [ "let x" <> T.pack (show i) <> " = " <> T.pack (show (i * 10))
->>>>>>> 7d9d87d7
                     | i <- [1..3] ]
         
         outcomes <- mapM (\(ctx, code) -> submitExecute manager ctx testJobMetadata code) 
