--- conflicted
+++ resolved
@@ -216,14 +216,9 @@
     it "enforces limits through guard" $ do
       let limits = defaultResourceLimits { rcMaxCpuSeconds = 0.1 }
       
-<<<<<<< HEAD
-      result <- (try $ withResourceGuard limits $ \_ -> do
-=======
       result <- (try :: IO String -> IO (Either SomeException String)) $ withResourceGuard limits $ \_ -> do
->>>>>>> 7d9d87d7
         threadDelay 300000  -- Should be terminated
-        return "should not complete")
-        :: IO (Either ResourceViolation String)
+        return "should not complete"
       
       case result of
         Left _ex -> return ()  -- Expected exception
