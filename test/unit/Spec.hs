import Test.Hspec

import qualified DiagnosticsSpec
<<<<<<< HEAD
=======
import qualified GHCDiagnosticsSpec
import qualified GHCRuntimeSpec
import qualified GHCSessionSpec
import qualified ProtocolEnvelopeSpec
import qualified SignatureValidationSpec
>>>>>>> 7d9d87d7
import qualified ObservabilitySpec
import qualified ProtocolEnvelopeSpec
import qualified ResourceGuardSpec
import qualified RuntimeManagerSpec
import qualified SessionStateSpec
import qualified SignatureValidationSpec
import qualified TelemetrySpec

main :: IO ()
main = hspec $ do
  DiagnosticsSpec.spec
<<<<<<< HEAD
=======
  GHCDiagnosticsSpec.spec
  GHCRuntimeSpec.spec
  GHCSessionSpec.spec
  ProtocolEnvelopeSpec.spec
  SignatureValidationSpec.spec
>>>>>>> 7d9d87d7
  ObservabilitySpec.spec
  ProtocolEnvelopeSpec.spec
  ResourceGuardSpec.spec
  RuntimeManagerSpec.spec
  SessionStateSpec.spec
  SignatureValidationSpec.spec
  TelemetrySpec.spec<|MERGE_RESOLUTION|>--- conflicted
+++ resolved
@@ -1,37 +1,25 @@
 import Test.Hspec
 
 import qualified DiagnosticsSpec
-<<<<<<< HEAD
-=======
 import qualified GHCDiagnosticsSpec
 import qualified GHCRuntimeSpec
 import qualified GHCSessionSpec
 import qualified ProtocolEnvelopeSpec
 import qualified SignatureValidationSpec
->>>>>>> 7d9d87d7
 import qualified ObservabilitySpec
-import qualified ProtocolEnvelopeSpec
 import qualified ResourceGuardSpec
+import qualified SessionStateSpec
 import qualified RuntimeManagerSpec
-import qualified SessionStateSpec
-import qualified SignatureValidationSpec
-import qualified TelemetrySpec
 
 main :: IO ()
 main = hspec $ do
   DiagnosticsSpec.spec
-<<<<<<< HEAD
-=======
   GHCDiagnosticsSpec.spec
   GHCRuntimeSpec.spec
   GHCSessionSpec.spec
   ProtocolEnvelopeSpec.spec
   SignatureValidationSpec.spec
->>>>>>> 7d9d87d7
   ObservabilitySpec.spec
-  ProtocolEnvelopeSpec.spec
   ResourceGuardSpec.spec
-  RuntimeManagerSpec.spec
   SessionStateSpec.spec
-  SignatureValidationSpec.spec
-  TelemetrySpec.spec+  RuntimeManagerSpec.spec